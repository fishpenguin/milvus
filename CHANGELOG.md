# Changelog

Please mark all change in change log and use the issue from GitHub

# Milvus 0.7.0 (TBD)

## Bug
- \#715 - Milvus crash when searching and building index simultaneously using SQ8H
- \#744 - Don't return partition table for show_tables
- \#770 - Server unittest run failed on low-end server
- \#805 - IVFTest.gpu_seal_test unittest failed
- \#831 - Judge branch error in CommonUtil.cpp
- \#977 - Server crash when create tables concurrently
- \#990 - check gpu resources setting when assign repeated value
- \#995 - table count set to 0 if no tables found
- \#1010 - improve error message when offset or page_size is equal 0
- \#1022 - check if partition name is legal
- \#1028 - check if table exists when show partitions
- \#1029 - check if table exists when try to delete partition
- \#1066 - optimize http insert and search speed
- \#1067 - Add binary vectors support in http server
- \#1075 - improve error message when page size or offset is illegal
- \#1082 - check page_size or offset value to avoid float
- \#1115 - http server support load table into memory
- \#1152 - Error log output continuously after server start
- \#1211 - Server down caused by searching with index_type: HNSW
- \#1240 - Update license declaration
- \#1298 - Unittest failed when on CPU2GPU case

## Feature
- \#216 - Add CLI to get server info
- \#343 - Add Opentracing
- \#665 - Support get/set config via CLI
- \#759 - Put C++ sdk out of milvus/core
- \#766 - If partition tag is similar, wrong partition is searched
- \#771 - Add server build commit info interface
- \#788 - Add web server into server module
- \#813 - Add push mode for prometheus monitor
- \#815 - Support MinIO storage
- \#823 - Support binary vector tanimoto/jaccard/hamming metric
- \#853 - Support HNSW
- \#910 - Change Milvus c++ standard to c++17
- \#1204 - Add api to get table data information
- \#1302 - Get all record IDs in a segment by given a segment id

## Improvement
- \#738 - Use Openblas / lapack from apt install
- \#758 - Enhance config description
- \#791 - Remove Arrow
- \#834 - add cpu mode for built-in Faiss
- \#848 - Add ready-to-use config files to the Milvus repo for enhanced user experince
- \#860 - Remove redundant checks in CacheMgr's constructor
- \#908 - Move "primary_path" and "secondary_path" to storage config
- \#931 - Remove "collector" from config
- \#966 - Update NOTICE.md
- \#1002 - Rename minio to s3 in Storage Config section
- \#1078 - Move 'insert_buffer_size' to Cache Config section
- \#1105 - Error message is not clear when creating IVFSQ8H index without gpu resources
<<<<<<< HEAD
- \#1297 - Hide partition_name parameter, avid user directly access partition table
- \#1310 - Add default partition tag for a table
- \#1105 - Error message is not clear when creating IVFSQ8H index without gpu resources
- \#740, #849, #878, #972, #1033, #1161, #1173, #1199, #1190, #1223, #1222, #1257, #1264, #1269, #1164, #1304, #1324 - Various fixes and improvements for Milvus documentation.
=======
- \#740, #849, #878, #972, #1033, #1161, #1173, #1199, #1190, #1223, #1222, #1257, #1264, #1269, #1164, #1303, #1304, #1324, #1388 - Various fixes and improvements for Milvus documentation.
- \#1234 - Do S3 server validation check when Milvus startup
- \#1263 - Allow system conf modifiable and some take effect directly
>>>>>>> 636f5c9c
- \#1320 - Remove debug logging from faiss


## Task
- \#1327 - Exclude third-party code from codebeat
- \#1331 - Exclude third-party code from codacy

# Milvus 0.6.0 (2019-12-07)

## Bug
- \#228 - memory usage increased slowly during searching vectors
- \#246 - Exclude src/external folder from code coverage for jenkin ci
- \#248 - Reside src/external in thirdparty
- \#316 - Some files not merged after vectors added
- \#327 - Search does not use GPU when index type is FLAT
- \#331 - Add exception handle when search fail
- \#340 - Test cases run failed on 0.6.0
- \#353 - Rename config.h.in to version.h.in
- \#374 - sdk_simple return empty result
- \#377 - Create partition success if tag name only contains spaces
- \#397 - sdk_simple return incorrect result
- \#399 - Create partition should be failed if partition tag existed
- \#412 - Message returned is confused when partition created with null partition name
- \#416 - Drop the same partition success repeatally
- \#440 - Query API in customization still uses old version
- \#440 - Server cannot startup with gpu_resource_config.enable=false in GPU version
- \#458 - Index data is not compatible between 0.5 and 0.6
- \#465 - Server hang caused by searching with nsg index
- \#485 - Increase code coverage rate
- \#486 - gpu no usage during index building
- \#497 - CPU-version search performance decreased
- \#504 - The code coverage rate of core/src/scheduler/optimizer is too low
- \#509 - IVF_PQ index build trapped into dead loop caused by invalid params
- \#513 - Unittest DELETE_BY_RANGE sometimes failed
- \#523 - Erase file data from cache once the file is marked as deleted
- \#527 - faiss benchmark not compatible with faiss 1.6.0
- \#530 - BuildIndex stop when do build index and search simultaneously
- \#532 - assigin value to `table_name` from confest shell
- \#533 - NSG build failed with MetricType Inner Product
- \#543 - client raise exception in shards when search results is empty
- \#545 - Avoid dead circle of build index thread when error occurs
- \#547 - NSG build failed using GPU-edition if set gpu_enable false
- \#548 - NSG search accuracy is too low
- \#552 - Server down during building index_type: IVF_PQ using GPU-edition
- \#561 - Milvus server should report exception/error message or terminate on mysql metadata backend error
- \#579 - Build index hang in GPU version when gpu_resources disabled
- \#596 - Frequently insert operation cost too much disk space
- \#599 - Build index log is incorrect
- \#602 - Optimizer specify wrong gpu_id
- \#606 - No log generated during building index with CPU
- \#616 - IP search metric_type is not supported by IVF_PQ index
- \#631 - FAISS isn't compiled with O3 option
- \#636 - [CPU] Create index PQ should be failed if table metric type set Inner Product
- \#649 - Typo "partiton" should be "partition"
- \#654 - Random crash when frequently insert vector one by one
- \#658 - Milvus error out when building SQ8H index without GPU resources
- \#668 - Update badge of README
- \#670 - Random failure of unittest db_test::SEARCH_TEST
- \#674 - Server down in stability test
- \#696 - Metric_type changed from IP to L2
- \#705 - Fix search SQ8H crash without GPU resource

## Feature
- \#12 - Pure CPU version for Milvus
- \#77 - Support table partition
- \#127 - Support new Index type IVFPQ
- \#226 - Experimental shards middleware for Milvus
- \#227 - Support new index types SPTAG-KDT and SPTAG-BKT
- \#346 - Support build index with multiple gpu
- \#420 - Update shards merge part to match v0.5.3
- \#488 - Add log in scheduler/optimizer
- \#502 - C++ SDK support IVFPQ and SPTAG
- \#560 - Add version in server config file
- \#605 - Print more messages when server start
- \#644 - Add a new rpc command to get milvus build version whether cpu or gpu
- \#709 - Show last commit id when server start

## Improvement
- \#255 - Add ivfsq8 test report detailed version
- \#260 - C++ SDK README
- \#266 - Rpc request source code refactor
- \#274 - Logger the time cost during preloading data
- \#275 - Rename C++ SDK IndexType
- \#284 - Change C++ SDK to shared library
- \#306 - Use int64 for all config integer
- \#310 - Add Q&A for 'protocol https not supported or disable in libcurl' issue
- \#314 - add Find FAISS in CMake
- \#322 - Add option to enable / disable prometheus
- \#354 - Build migration scripts into milvus docker image
- \#358 - Add more information in build.sh and install.md
- \#404 - Add virtual method Init() in Pass abstract class
- \#409 - Add a Fallback pass in optimizer
- \#433 - C++ SDK query result is not easy to use
- \#449 - Add ShowPartitions example for C++ SDK
- \#470 - Small raw files should not be build index
- \#584 - Intergrate internal FAISS
- \#611 - Remove MILVUS_CPU_VERSION
- \#634 - FAISS GPU version is compiled with O0
- \#737 - Refactor server module to separate Grpc from server handler and scheduler

## Task

# Milvus 0.5.3 (2019-11-13)

## Bug
- \#258 - Bytes type in proto cause big-endian/little-endian problem

## Feature

## Improvement
- \#204 - improve grpc performance in search
- \#207 - Add more unittest for config set/get
- \#208 - optimize unittest to support run single test more easily
- \#284 - Change C++ SDK to shared library
- \#260 - C++ SDK README

## Task

# Milvus 0.5.2 (2019-11-07)

## Bug
- \#194 - Search faild: message="Table file doesn't exist"

## Feature

## Improvement
- \#190 - Update default config:use_blas_threshold to 1100 and server version printout to 0.5.2

## Task

# Milvus 0.5.1 (2019-11-04)

## Bug
- \#134 - JFrog cache error
- \#161 - Search IVFSQHybrid crash on gpu
- \#169 - IVF_FLAT search out of memory

## Feature
- \#90 - The server start error messages could be improved to enhance user experience
- \#104 - test_scheduler core dump
- \#115 - Using new structure for tasktable
- \#139 - New config option use_gpu_threshold
- \#146 - Add only GPU and only CPU version for IVF_SQ8 and IVF_FLAT
- \#164 - Add CPU version for building index

## Improvement
- \#64 - Improvement dump function in scheduler
- \#80 - Print version information into log during server start
- \#82 - Move easyloggingpp into "external" directory
- \#92 - Speed up CMake build process
- \#96 - Remove .a file in milvus/lib for docker-version
- \#118 - Using shared_ptr instead of weak_ptr to avoid performance loss
- \#122 - Add unique id for Job
- \#130 - Set task state MOVED after resource copy it completed
- \#149 - Improve large query optimizer pass
- \#156 - Not return error when search_resources and index_build_device set cpu
- \#159 - Change the configuration name from 'use_gpu_threshold' to 'gpu_search_threshold'
- \#168 - Improve result reduce
- \#175 - add invalid config unittest

## Task

# Milvus 0.5.0 (2019-10-21)

## Bug
- MS-568 - Fix gpuresource free error
- MS-572 - Milvus crash when get SIGINT
- MS-577 - Unittest Query randomly hung
- MS-587 - Count get wrong result after adding vectors and index built immediately
- MS-599 - Search wrong result when table created with metric_type: IP
- MS-601 - Docker logs error caused by get CPUTemperature error
- MS-605 - Server going down during searching vectors
- MS-620 - Get table row counts display wrong error code
- MS-622 - Delete vectors should be failed if date range is invalid
- MS-624 - Search vectors failed if time ranges long enough
- MS-637 - Out of memory when load too many tasks
- MS-639 - SQ8H index created failed and server hang
- MS-640 - Cache object size calculate incorrect
- MS-641 - Segment fault(signal 11) in PickToLoad
- MS-644 - Search crashed with index-type: flat
- MS-647 - grafana display average cpu-temp
- MS-652 - IVFSQH quantization double free
- MS-650 - SQ8H index create issue
- MS-653 - When config check fail, Milvus close without message
- MS-654 - Describe index timeout when building index
- MS-658 - Fix SQ8 Hybrid can't search
- MS-665 - IVF_SQ8H search crash when no GPU resource in search_resources
- \#9 - Change default gpu_cache_capacity to 4
- \#20 - C++ sdk example get grpc error
- \#23 - Add unittest to improve code coverage
- \#31 - make clang-format failed after run build.sh -l
- \#39 - Create SQ8H index hang if using github server version
- \#30 - Some troubleshoot messages in Milvus do not provide enough information
- \#48 - Config unittest failed
- \#59 - Topk result is incorrect for small dataset

## Improvement
- MS-552 - Add and change the easylogging library
- MS-553 - Refine cache code
- MS-555 - Remove old scheduler
- MS-556 - Add Job Definition in Scheduler
- MS-557 - Merge Log.h
- MS-558 - Refine status code
- MS-562 - Add JobMgr and TaskCreator in Scheduler
- MS-566 - Refactor cmake
- MS-574 - Milvus configuration refactor
- MS-578 - Make sure milvus5.0 don't crack 0.3.1 data
- MS-585 - Update namespace in scheduler
- MS-606 - Speed up result reduce
- MS-608 - Update TODO names
- MS-609 - Update task construct function
- MS-611 - Add resources validity check in ResourceMgr
- MS-619 - Add optimizer class in scheduler
- MS-626 - Refactor DataObj to support cache any type data
- MS-648 - Improve unittest
- MS-655 - Upgrade SPTAG
- \#42 - Put union of index_build_device and search resources to gpu_pool
- \#67 - Avoid linking targets multiple times in cmake

## Feature
- MS-614 - Preload table at startup
- MS-627 - Integrate new index: IVFSQHybrid
- MS-631 - IVFSQ8H Index support
- MS-636 - Add optimizer in scheduler for FAISS_IVFSQ8H

## Task
- MS-554 - Change license to Apache 2.0
- MS-561 - Add contributing guidelines, code of conduct and README docs
- MS-567 - Add NOTICE.md
- MS-569 - Complete the NOTICE.md
- MS-575 - Add Clang-format & Clang-tidy & Cpplint
- MS-586 - Remove BUILD_FAISS_WITH_MKL option
- MS-590 - Refine cmake code to support cpplint
- MS-600 - Reconstruct unittest code
- MS-602 - Remove zilliz namespace
- MS-610 - Change error code base value from hex to decimal
- MS-624 - Re-organize project directory for open-source
- MS-635 - Add compile option to support customized faiss
- MS-660 - add ubuntu_build_deps.sh
- \#18 - Add all test cases

# Milvus 0.4.0 (2019-09-12)

## Bug
- MS-119 - The problem of combining the log files
- MS-121 - The problem that user can't change the time zone
- MS-411 - Fix metric unittest linking error
- MS-412 - Fix gpu cache logical error
- MS-416 - ExecutionEngineImpl::GpuCache has not return value cause crash
- MS-417 - YAML sequence load disable cause scheduler startup failed
- MS-413 - Create index failed and server exited
- MS-427 - Describe index error after drop index
- MS-432 - Search vectors params nprobe need to check max number
- MS-431 - Search vectors params nprobe: 0/-1, expected result: raise exception
- MS-331 - Crate Table : when table exists, error code is META_FAILED(code=15) rather than ILLEGAL TABLE NAME(code=9))
- MS-430 - Search no result if index created with FLAT
- MS-443 - Create index hang again
- MS-436 - Delete vectors failed if index created with index_type: IVF_FLAT/IVF_SQ8
- MS-449 - Add vectors twice success, once with ids, the other no ids
- MS-450 - server hang after run stop_server.sh
- MS-458 - Keep building index for one file when no gpu resource
- MS-461 - Mysql meta unittest failed
- MS-462 - Run milvus server twices, should display error
- MS-463 - Search timeout
- MS-467 - mysql db test failed
- MS-470 - Drop index success, which table not created
- MS-471 - code coverage run failed
- MS-492 - Drop index failed if index have been created with index_type: FLAT
- MS-493 - Knowhere unittest crash
- MS-453 - GPU search error when nprobe set more than 1024
- MS-474 - Create index hang if use branch-0.3.1 server config
- MS-510 - unittest out of memory and crashed
- MS-507 - Dataset 10m-512, index type sq8，performance in-normal when set CPU_CACHE to 16 or 64
- MS-543 - SearchTask fail without exception
- MS-582 - grafana displays changes frequently

## Improvement
- MS-327 - Clean code for milvus
- MS-336 - Scheduler interface
- MS-344 - Add TaskTable Test
- MS-345 - Add Node Test
- MS-346 - Add some implementation of scheduler to solve compile error
- MS-348 - Add ResourceFactory Test
- MS-350 - Remove knowhere submodule
- MS-354 - Add task class and interface in scheduler
- MS-355 - Add copy interface in ExcutionEngine
- MS-357 - Add minimum schedule function
- MS-359 - Add cost test in new scheduler
- MS-361 - Add event in resource
- MS-364 - Modify tasktableitem in tasktable
- MS-365 - Use tasktableitemptr instead in event
- MS-366 - Implement TaskTable
- MS-368 - Implement cost.cpp
- MS-371 - Add TaskTableUpdatedEvent
- MS-373 - Add resource test
- MS-374 - Add action definition
- MS-375 - Add Dump implementation for Event
- MS-376 - Add loader and executor enable flag in Resource avoid diskresource execute task
- MS-377 - Improve process thread trigger in ResourceMgr, Scheduler and TaskTable
- MS-378 - Debug and Update normal_test in scheduler unittest
- MS-379 - Add Dump implementation in Resource
- MS-380 - Update resource loader and executor, work util all finished
- MS-383 - Modify condition variable usage in scheduler
- MS-384 - Add global instance of ResourceMgr and Scheduler
- MS-389 - Add clone interface in Task
- MS-390 - Update resource construct function
- MS-391 - Add PushTaskToNeighbourHasExecutor action
- MS-394 - Update scheduler unittest
- MS-400 - Add timestamp record in task state change function
- MS-402 - Add dump implementation for TaskTableItem
- MS-406 - Add table flag for meta
- MS-403 - Add GpuCacheMgr
- MS-404 - Release index after search task done avoid memory increment continues
- MS-405 - Add delete task support
- MS-407 - Reconstruct MetricsCollector
- MS-408 - Add device_id in resource construct function
- MS-409 - Using new scheduler
- MS-413 - Remove thrift dependency
- MS-410 - Add resource config comment
- MS-414 - Add TaskType in Scheduler::Task
- MS-415 - Add command tasktable to dump all tasktables
- MS-418 - Update server_config.template file, set CPU compute only default
- MS-419 - Move index_file_size from IndexParam to TableSchema
- MS-421 - Add TaskLabel in scheduler
- MS-422 - Support DeleteTask in Multi-GpuResource case
- MS-428 - Add PushTaskByDataLocality in scheduler
- MS-440 - Add DumpTaskTables in sdk
- MS-442 - Merge Knowhere
- MS-445 - Rename CopyCompleted to LoadCompleted
- MS-451 - Update server_config.template file, set GPU compute default
- MS-455 - Distribute tasks by minimal cost in scheduler
- MS-460 - Put transport speed as weight when choosing neighbour to execute task
- MS-459 - Add cache for pick function in tasktable
- MS-476 - Improve search performance
- MS-482 - Change search stream transport to unary in grpc
- MS-487 - Define metric type in CreateTable
- MS-488 - Improve code format in scheduler
- MS-495 - cmake: integrated knowhere
- MS-496 - Change the top_k limitation from 1024 to 2048
- MS-502 - Update tasktable_test in scheduler
- MS-504 - Update node_test in scheduler
- MS-505 - Install core unit test and add to coverage
- MS-508 - Update normal_test in scheduler
- MS-532 - Add grpc server unittest
- MS-511 - Update resource_test in scheduler
- MS-517 - Update resource_mgr_test in scheduler
- MS-518 - Add schedinst_test in scheduler
- MS-519 - Add event_test in scheduler
- MS-520 - Update resource_test in scheduler
- MS-524 - Add some unittest in event_test and resource_test
- MS-525 - Disable parallel reduce in SearchTask
- MS-527 - Update scheduler_test and enable it
- MS-528 - Hide some config used future
- MS-530 - Add unittest for SearchTask->Load
- MS-531 - Disable next version code
- MS-533 - Update resource_test to cover dump function
- MS-523 - Config file validation
- MS-539 - Remove old task code
- MS-546 - Add simple mode resource_config
- MS-570 - Add prometheus docker-compose file
- MS-576 - Scheduler refactor
- MS-592 - Change showtables stream transport to unary

## Feature
- MS-343 - Implement ResourceMgr
- MS-338 - NewAPI: refine code to support CreateIndex
- MS-339 - NewAPI: refine code to support DropIndex
- MS-340 - NewAPI: implement DescribeIndex

## Task
- MS-297 - disable mysql unit test

# Milvus 0.3.1 (2019-07-10)

## Bug

- MS-148 - Disable cleanup if mode is read only
- MS-149 - Fixed searching only one index file issue in distributed mode
- MS-153 - Fix c_str error when connecting to MySQL
- MS-157 - Fix changelog
- MS-190 - Use env variable to switch mem manager and fix cmake
- MS-217 - Fix SQ8 row count bug
- MS-224 - Return AlreadyExist status in MySQLMetaImpl::CreateTable if table already exists
- MS-232 - Add MySQLMetaImpl::UpdateTableFilesToIndex and set maximum_memory to default if config value = 0
- MS-233 - Remove mem manager log
- MS-230 - Change parameter name: Maximum_memory to insert_buffer_size
- MS-234 - Some case cause background merge thread stop
- MS-235 - Some test cases random fail
- MS-236 - Add MySQLMetaImpl::HasNonIndexFiles
- MS-257 - Update bzip2 download url
- MS-288 - Update compile scripts
- MS-330 - Stability test failed caused by server core dumped
- MS-347 - Build index hangs again
- MS-382 - fix MySQLMetaImpl::CleanUpFilesWithTTL unknown column bug

## Improvement
- MS-156 - Add unittest for merge result functions
- MS-152 - Delete assert in MySQLMetaImpl and change MySQLConnectionPool impl
- MS-204 - Support multi db_path
- MS-206 - Support SQ8 index type
- MS-208 - Add buildinde interface for C++ SDK
- MS-212 - Support Inner product metric type
- MS-241 - Build Faiss with MKL if using Intel CPU; else build with OpenBlas
- MS-242 - Clean up cmake and change MAKE_BUILD_ARGS to be user defined variable
- MS-245 - Improve search result transfer performance
- MS-248 - Support AddVector/SearchVector profiling
- MS-256 - Add more cache config
- MS-260 - Refine log
- MS-249 - Check machine hardware during initialize
- MS-261 - Update faiss version to 1.5.3 and add BUILD_FAISS_WITH_MKL as an option
- MS-266 - Improve topk reduce time by using multi-threads
- MS-275 - Avoid sqlite logic error excetion
- MS-278 - add IndexStatsHelper
- MS-313 - add GRPC
- MS-325 - add grpc status return for C++ sdk and modify some format
- MS-278 - Add IndexStatsHelper
- MS-312 - Set openmp thread number by config
- MS-305 - Add CPU core percent metric
- MS-310 - Add milvus CPU utilization ratio and CPU/GPU temperature metrics
- MS-324 - Show error when there is not enough gpu memory to build index
- MS-328 - Check metric type on server start
- MS-332 - Set grpc and thrift server run concurrently
- MS-352 - Add hybrid index

## Feature
- MS-180 - Add new mem manager
- MS-195 - Add nlist and use_blas_threshold conf
- MS-137 - Integrate knowhere

## Task

- MS-125 - Create 0.3.1 release branch
- MS-306 - Optimize build efficiency

# Milvus 0.3.0 (2019-06-30)

## Bug
- MS-104 - Fix unittest lcov execution error
- MS-102 - Fix build script file condition error
- MS-80 - Fix server hang issue
- MS-89 - Fix compile failed, libgpufaiss.a link missing
- MS-90 - Fix arch match incorrect on ARM
- MS-99 - Fix compilation bug
- MS-110 - Avoid huge file size

## Improvement
- MS-82 - Update server startup welcome message
- MS-83 - Update vecwise to Milvus
- MS-77 - Performance issue of post-search action
- MS-22 - Enhancement for MemVector size control
- MS-92 - Unify behavior of debug and release build
- MS-98 - Install all unit test to installation directory
- MS-115 - Change is_startup of metric_config switch from true to on
- MS-122 - Archive criteria config
- MS-124 - HasTable interface
- MS-126 - Add more error code
- MS-128 - Change default db path

## Feature

- MS-57 - Implement index load/search pipeline
- MS-56 - Add version information when server is started
- MS-64 - Different table can have different index type
- MS-52 - Return search score
- MS-66 - Support time range query
- MS-68 - Remove rocksdb from third-party
- MS-70 - cmake: remove redundant libs in src
- MS-71 - cmake: fix faiss dependency
- MS-72 - cmake: change prometheus source to git
- MS-73 - cmake: delete civetweb
- MS-65 - Implement GetTableRowCount interface
- MS-45 - Implement DeleteTable interface
- MS-75 - cmake: change faiss version to 1.5.2; add CUDA gencode
- MS-81 - fix faiss ptx issue; change cuda gencode
- MS-84 - cmake: add arrow, jemalloc and jsoncons third party; default build option OFF
- MS-85 - add NetIO metric
- MS-96 - add new query interface for specified files
- MS-97 - Add S3 SDK for MinIO Storage
- MS-105 - Add MySQL
- MS-130 - Add prometheus_test
- MS-144 - Add nprobe config
- MS-147 - Enable IVF
- MS-130 - Add prometheus_test

## Task
- MS-74 - Change README.md in cpp
- MS-88 - Add support for arm architecture

# Milvus 0.2.0 (2019-05-31)

## Bug

- MS-32 - Fix thrift error
- MS-34 - Fix prometheus-cpp thirdparty
- MS-67 - Fix license check bug
- MS-76 - Fix pipeline crash bug
- MS-100 - cmake: fix AWS build issue
- MS-101 - change AWS build type to Release

## Improvement

- MS-20 - Clean Code Part 1

## Feature

- MS-5 - Implement Auto Archive Feature
- MS-6 - Implement SDK interface part 1
- MS-16 - Implement metrics without prometheus
- MS-21 - Implement SDK interface part 2
- MS-26 - cmake. Add thirdparty packages
- MS-31 - cmake: add prometheus
- MS-33 - cmake: add -j4 to make third party packages build faster
- MS-27 - support gpu config and disable license build config in cmake
- MS-47 - Add query vps metrics
- MS-37 - Add query, cache usage, disk write speed and file data size metrics
- MS-30 - Use faiss v1.5.2
- MS-54 - cmake: Change Thrift third party URL to github.com
- MS-69 - prometheus: add all proposed metrics

## Task

- MS-1 - Add CHANGELOG.md
- MS-4 - Refactor the vecwise_engine code structure
- MS-62 - Search range to all if no date specified<|MERGE_RESOLUTION|>--- conflicted
+++ resolved
@@ -56,16 +56,11 @@
 - \#1002 - Rename minio to s3 in Storage Config section
 - \#1078 - Move 'insert_buffer_size' to Cache Config section
 - \#1105 - Error message is not clear when creating IVFSQ8H index without gpu resources
-<<<<<<< HEAD
 - \#1297 - Hide partition_name parameter, avid user directly access partition table
 - \#1310 - Add default partition tag for a table
-- \#1105 - Error message is not clear when creating IVFSQ8H index without gpu resources
-- \#740, #849, #878, #972, #1033, #1161, #1173, #1199, #1190, #1223, #1222, #1257, #1264, #1269, #1164, #1304, #1324 - Various fixes and improvements for Milvus documentation.
-=======
 - \#740, #849, #878, #972, #1033, #1161, #1173, #1199, #1190, #1223, #1222, #1257, #1264, #1269, #1164, #1303, #1304, #1324, #1388 - Various fixes and improvements for Milvus documentation.
 - \#1234 - Do S3 server validation check when Milvus startup
 - \#1263 - Allow system conf modifiable and some take effect directly
->>>>>>> 636f5c9c
 - \#1320 - Remove debug logging from faiss
 
 
