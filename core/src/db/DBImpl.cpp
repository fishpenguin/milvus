// Licensed to the Apache Software Foundation (ASF) under one
// or more contributor license agreements.  See the NOTICE file
// distributed with this work for additional information
// regarding copyright ownership.  The ASF licenses this file
// to you under the Apache License, Version 2.0 (the
// "License"); you may not use this file except in compliance
// with the License.  You may obtain a copy of the License at
//
//   http://www.apache.org/licenses/LICENSE-2.0
//
// Unless required by applicable law or agreed to in writing,
// software distributed under the License is distributed on an
// "AS IS" BASIS, WITHOUT WARRANTIES OR CONDITIONS OF ANY
// KIND, either express or implied.  See the License for the
// specific language governing permissions and limitations
// under the License.

#include "db/DBImpl.h"

#include <assert.h>
#include <utils/ValidationUtil.h>

#include <algorithm>
#include <boost/filesystem.hpp>
#include <chrono>
#include <cstring>
#include <iostream>
#include <set>
#include <thread>
#include <utility>

#include "Utils.h"
#include "cache/CpuCacheMgr.h"
#include "cache/GpuCacheMgr.h"
#include "engine/EngineFactory.h"
#include "insert/MemMenagerFactory.h"
#include "meta/MetaConsts.h"
#include "meta/MetaFactory.h"
#include "meta/SqliteMetaImpl.h"
#include "metrics/Metrics.h"
#include "scheduler/SchedInst.h"
#include "scheduler/job/BuildIndexJob.h"
#include "scheduler/job/DeleteJob.h"
#include "scheduler/job/SearchJob.h"
#include "segment/SegmentWriter.h"
#include "utils/Log.h"
#include "utils/StringHelpFunctions.h"
#include "utils/TimeRecorder.h"

namespace milvus {
namespace engine {

namespace {

constexpr uint64_t METRIC_ACTION_INTERVAL = 1;
constexpr uint64_t COMPACT_ACTION_INTERVAL = 1;
constexpr uint64_t INDEX_ACTION_INTERVAL = 1;

static const Status SHUTDOWN_ERROR = Status(DB_ERROR, "Milvus server is shutdown!");

void
TraverseFiles(const meta::DatePartionedTableFilesSchema& date_files, meta::TableFilesSchema& files_array) {
    for (auto& day_files : date_files) {
        for (auto& file : day_files.second) {
            files_array.push_back(file);
        }
    }
}

}  // namespace

DBImpl::DBImpl(const DBOptions& options)
    : options_(options), initialized_(false), compact_thread_pool_(1, 1), index_thread_pool_(1, 1) {
    meta_ptr_ = MetaFactory::Build(options.meta_, options.mode_);
    mem_mgr_ = MemManagerFactory::Build(meta_ptr_, options_);
    Start();
}

DBImpl::~DBImpl() {
    Stop();
}

///////////////////////////////////////////////////////////////////////////////////////////////////////////////////
// external api
///////////////////////////////////////////////////////////////////////////////////////////////////////////////////
Status
DBImpl::Start() {
    if (initialized_.load(std::memory_order_acquire)) {
        return Status::OK();
    }

    // ENGINE_LOG_TRACE << "DB service start";
    initialized_.store(true, std::memory_order_release);

    // for distribute version, some nodes are read only
    if (options_.mode_ != DBOptions::MODE::CLUSTER_READONLY) {
        // ENGINE_LOG_TRACE << "StartTimerTasks";
        bg_timer_thread_ = std::thread(&DBImpl::BackgroundTimerTask, this);
    }

    return Status::OK();
}

Status
DBImpl::Stop() {
    if (!initialized_.load(std::memory_order_acquire)) {
        return Status::OK();
    }
    initialized_.store(false, std::memory_order_release);

    // make sure all memory data are serialized
    //    std::set<std::string> sync_table_ids;
    //    SyncMemData(sync_table_ids);
    // TODO(zhiru): ?
    auto status = Flush();

    // wait compaction/buildindex finish
    bg_timer_thread_.join();

    if (options_.mode_ != DBOptions::MODE::CLUSTER_READONLY) {
        meta_ptr_->CleanUpShadowFiles();
    }

    // ENGINE_LOG_TRACE << "DB service stop";
    return Status::OK();
}

Status
DBImpl::DropAll() {
    return meta_ptr_->DropAll();
}

Status
DBImpl::CreateTable(meta::TableSchema& table_schema) {
    if (!initialized_.load(std::memory_order_acquire)) {
        return SHUTDOWN_ERROR;
    }

    meta::TableSchema temp_schema = table_schema;
    temp_schema.index_file_size_ *= ONE_MB;  // store as MB
    return meta_ptr_->CreateTable(temp_schema);
}

Status
DBImpl::DropTable(const std::string& table_id, const meta::DatesT& dates) {
    if (!initialized_.load(std::memory_order_acquire)) {
        return SHUTDOWN_ERROR;
    }

    return DropTableRecursively(table_id, dates);
}

Status
DBImpl::DescribeTable(meta::TableSchema& table_schema) {
    if (!initialized_.load(std::memory_order_acquire)) {
        return SHUTDOWN_ERROR;
    }

    auto stat = meta_ptr_->DescribeTable(table_schema);
    table_schema.index_file_size_ /= ONE_MB;  // return as MB
    return stat;
}

Status
DBImpl::HasTable(const std::string& table_id, bool& has_or_not) {
    if (!initialized_.load(std::memory_order_acquire)) {
        return SHUTDOWN_ERROR;
    }

    return meta_ptr_->HasTable(table_id, has_or_not);
}

Status
DBImpl::AllTables(std::vector<meta::TableSchema>& table_schema_array) {
    if (!initialized_.load(std::memory_order_acquire)) {
        return SHUTDOWN_ERROR;
    }

    std::vector<meta::TableSchema> all_tables;
    auto status = meta_ptr_->AllTables(all_tables);

    // only return real tables, dont return partition tables
    table_schema_array.clear();
    for (auto& schema : all_tables) {
        if (schema.owner_table_.empty()) {
            table_schema_array.push_back(schema);
        }
    }

    return status;
}

Status
DBImpl::PreloadTable(const std::string& table_id) {
    if (!initialized_.load(std::memory_order_acquire)) {
        return SHUTDOWN_ERROR;
    }

    // step 1: get all table files from parent table
    meta::DatesT dates;
    std::vector<size_t> ids;
    meta::TableFilesSchema files_array;
    auto status = GetFilesToSearch(table_id, ids, dates, files_array);
    if (!status.ok()) {
        return status;
    }

    // step 2: get files from partition tables
    std::vector<meta::TableSchema> partition_array;
    status = meta_ptr_->ShowPartitions(table_id, partition_array);
    for (auto& schema : partition_array) {
        status = GetFilesToSearch(schema.table_id_, ids, dates, files_array);
    }

    int64_t size = 0;
    int64_t cache_total = cache::CpuCacheMgr::GetInstance()->CacheCapacity();
    int64_t cache_usage = cache::CpuCacheMgr::GetInstance()->CacheUsage();
    int64_t available_size = cache_total - cache_usage;

    // step 3: load file one by one
    ENGINE_LOG_DEBUG << "Begin pre-load table:" + table_id + ", totally " << files_array.size()
                     << " files need to be pre-loaded";
    TimeRecorderAuto rc("Pre-load table:" + table_id);
    for (auto& file : files_array) {
        ExecutionEnginePtr engine = EngineFactory::Build(file.dimension_, file.location_, (EngineType)file.engine_type_,
                                                         (MetricType)file.metric_type_, file.nlist_);
        if (engine == nullptr) {
            ENGINE_LOG_ERROR << "Invalid engine type";
            return Status(DB_ERROR, "Invalid engine type");
        }

        size += engine->PhysicalSize();
        if (size > available_size) {
            ENGINE_LOG_DEBUG << "Pre-load canceled since cache almost full";
            return Status(SERVER_CACHE_FULL, "Cache is full");
        } else {
            try {
                std::string msg = "Pre-loaded file: " + file.file_id_ + " size: " + std::to_string(file.file_size_);
                TimeRecorderAuto rc_1(msg);
                engine->Load(true);
            } catch (std::exception& ex) {
                std::string msg = "Pre-load table encounter exception: " + std::string(ex.what());
                ENGINE_LOG_ERROR << msg;
                return Status(DB_ERROR, msg);
            }
        }
    }

    return Status::OK();
}

Status
DBImpl::UpdateTableFlag(const std::string& table_id, int64_t flag) {
    if (!initialized_.load(std::memory_order_acquire)) {
        return SHUTDOWN_ERROR;
    }

    return meta_ptr_->UpdateTableFlag(table_id, flag);
}

Status
DBImpl::GetTableRowCount(const std::string& table_id, uint64_t& row_count) {
    if (!initialized_.load(std::memory_order_acquire)) {
        return SHUTDOWN_ERROR;
    }

    return GetTableRowCountRecursively(table_id, row_count);
}

Status
DBImpl::CreatePartition(const std::string& table_id, const std::string& partition_name,
                        const std::string& partition_tag) {
    if (!initialized_.load(std::memory_order_acquire)) {
        return SHUTDOWN_ERROR;
    }

    return meta_ptr_->CreatePartition(table_id, partition_name, partition_tag);
}

Status
DBImpl::DropPartition(const std::string& partition_name) {
    if (!initialized_.load(std::memory_order_acquire)) {
        return SHUTDOWN_ERROR;
    }

    auto status = mem_mgr_->EraseMemVector(partition_name);  // not allow insert
    status = meta_ptr_->DropPartition(partition_name);       // soft delete table

    // scheduler will determine when to delete table files
    auto nres = scheduler::ResMgrInst::GetInstance()->GetNumOfComputeResource();
    scheduler::DeleteJobPtr job = std::make_shared<scheduler::DeleteJob>(partition_name, meta_ptr_, nres);
    scheduler::JobMgrInst::GetInstance()->Put(job);
    job->WaitAndDelete();

    return Status::OK();
}

Status
DBImpl::DropPartitionByTag(const std::string& table_id, const std::string& partition_tag) {
    if (!initialized_.load(std::memory_order_acquire)) {
        return SHUTDOWN_ERROR;
    }

    std::string partition_name;
    auto status = meta_ptr_->GetPartitionName(table_id, partition_tag, partition_name);
    if (!status.ok()) {
        ENGINE_LOG_ERROR << status.message();
        return status;
    }

    return DropPartition(partition_name);
}

Status
DBImpl::ShowPartitions(const std::string& table_id, std::vector<meta::TableSchema>& partition_schema_array) {
    if (!initialized_.load(std::memory_order_acquire)) {
        return SHUTDOWN_ERROR;
    }

    return meta_ptr_->ShowPartitions(table_id, partition_schema_array);
}

Status
DBImpl::InsertVectors(const std::string& table_id, const std::string& partition_tag, VectorsData& vectors) {
    //    ENGINE_LOG_DEBUG << "Insert " << n << " vectors to cache";
    if (!initialized_.load(std::memory_order_acquire)) {
        return SHUTDOWN_ERROR;
    }

    // if partition is specified, use partition as target table
    Status status;
    std::string target_table_name = table_id;
    if (!partition_tag.empty()) {
        std::string partition_name;
        status = meta_ptr_->GetPartitionName(table_id, partition_tag, target_table_name);
        if (!status.ok()) {
            ENGINE_LOG_ERROR << status.message();
            return status;
        }
    }

    // TODO(zhiru): Enter WAL. They should call mem_mgr_->InsertVectors

    // insert vectors into target table
    milvus::server::CollectInsertMetrics metrics(vectors.vector_count_, status);
    auto lsn = 0;
    std::set<std::string> flushed_tables;
    if (vectors.binary_data_.empty()) {
        auto dim = vectors.float_data_.size() / vectors.vector_count_;
        status = mem_mgr_->InsertVectors(target_table_name, vectors.vector_count_, vectors.id_array_.data(), dim,
                                         vectors.float_data_.data(), lsn, flushed_tables);
    } else {
        auto dim = vectors.binary_data_.size() / vectors.vector_count_;
        status = mem_mgr_->InsertVectors(target_table_name, vectors.vector_count_, vectors.id_array_.data(), dim,
                                         vectors.binary_data_.data(), lsn, flushed_tables);
    }
    if (!flushed_tables.empty()) {
        Merge(flushed_tables);
    }

    return status;
}

Status
DBImpl::DeleteVector(const std::string& table_id, IDNumber vector_id) {
    if (shutting_down_.load(std::memory_order_acquire)) {
        return SHUTDOWN_ERROR;
    }

    // TODO(zhiru): Enter WAL. They should call mem_mgr_->DeleteVector
    auto lsn = 0;
    auto status = mem_mgr_->DeleteVector(table_id, vector_id, lsn);

    return status;
}

Status
DBImpl::DeleteVectors(const std::string& table_id, IDNumbers vector_ids) {
    if (shutting_down_.load(std::memory_order_acquire)) {
        return SHUTDOWN_ERROR;
    }

    // TODO(zhiru): Enter WAL. They should call mem_mgr_->DeleteVectors
    auto lsn = 0;
    auto status = mem_mgr_->DeleteVectors(table_id, vector_ids.size(), vector_ids.data(), lsn);

    return status;
}

Status
DBImpl::Flush(const std::string& table_id) {
    if (shutting_down_.load(std::memory_order_acquire)) {
        return SHUTDOWN_ERROR;
    }

    // TODO(zhiru): Enter WAL. They should call mem_mgr_->Flush and provide a LSN

    // TODO: wait till notified by flush_ok_cv

    auto status = mem_mgr_->Flush(table_id);
    std::set<std::string> table_ids{table_id};
    Merge(table_ids);
    return status;
}

Status
DBImpl::Flush() {
    if (shutting_down_.load(std::memory_order_acquire)) {
        return SHUTDOWN_ERROR;
    }

    // TODO(zhiru): Enter WAL. They should call mem_mgr_->Flush and provide a LSN
    //    WAL->Flush

    // TODO: wait till notified by flush_ok_cv

    std::set<std::string> table_ids;
    auto status = mem_mgr_->Flush(table_ids);
    Merge(table_ids);
    return status;
}

Status
DBImpl::Merge(const std::set<std::string>& table_ids) {
    // compaction finished?
    {
        std::lock_guard<std::mutex> lck(compact_result_mutex_);
        if (!compact_thread_results_.empty()) {
            std::chrono::milliseconds span(10);
            if (compact_thread_results_.back().wait_for(span) == std::future_status::ready) {
                compact_thread_results_.pop_back();
            }
        }
    }

    // add new compaction task
    {
        std::lock_guard<std::mutex> lck(compact_result_mutex_);
        if (compact_thread_results_.empty()) {
            // collect merge files for all tables(if compact_table_ids_ is empty) for two reasons:
            // 1. other tables may still has un-merged files
            // 2. server may be closed unexpected, these un-merge files need to be merged when server restart
            if (compact_table_ids_.empty()) {
                std::vector<meta::TableSchema> table_schema_array;
                meta_ptr_->AllTables(table_schema_array);
                for (auto& schema : table_schema_array) {
                    compact_table_ids_.insert(schema.table_id_);
                }
            }

            // start merge file thread
            compact_thread_results_.push_back(
                compact_thread_pool_.enqueue(&DBImpl::BackgroundCompaction, this, compact_table_ids_));
            compact_table_ids_.clear();
        }
    }

    return Status::OK();
}

Status
DBImpl::CreateIndex(const std::string& table_id, const TableIndex& index) {
    if (!initialized_.load(std::memory_order_acquire)) {
        return SHUTDOWN_ERROR;
    }

    // serialize memory data
    //    std::set<std::string> sync_table_ids;
    //    auto status = SyncMemData(sync_table_ids);
    // TODO(zhiru): ?
    auto status = Flush();

    {
        std::unique_lock<std::mutex> lock(build_index_mutex_);

        // step 1: check index difference
        TableIndex old_index;
        status = DescribeIndex(table_id, old_index);
        if (!status.ok()) {
            ENGINE_LOG_ERROR << "Failed to get table index info for table: " << table_id;
            return status;
        }

        // step 2: update index info
        TableIndex new_index = index;
        new_index.metric_type_ = old_index.metric_type_;  // dont change metric type, it was defined by CreateTable
        if (!utils::IsSameIndex(old_index, new_index)) {
            status = UpdateTableIndexRecursively(table_id, new_index);
            if (!status.ok()) {
                return status;
            }
        }
    }

    // step 3: let merge file thread finish
    // to avoid duplicate data bug
    WaitMergeFileFinish();

    // step 4: wait and build index
    status = index_failed_checker_.CleanFailedIndexFileOfTable(table_id);
    status = BuildTableIndexRecursively(table_id, index);

    return status;
}

Status
DBImpl::DescribeIndex(const std::string& table_id, TableIndex& index) {
    if (!initialized_.load(std::memory_order_acquire)) {
        return SHUTDOWN_ERROR;
    }

    return meta_ptr_->DescribeTableIndex(table_id, index);
}

Status
DBImpl::DropIndex(const std::string& table_id) {
    if (!initialized_.load(std::memory_order_acquire)) {
        return SHUTDOWN_ERROR;
    }

    ENGINE_LOG_DEBUG << "Drop index for table: " << table_id;
    return DropTableIndexRecursively(table_id);
}

Status
DBImpl::Query(const std::shared_ptr<server::Context>& context, const std::string& table_id,
<<<<<<< HEAD
              const std::vector<std::string>& partition_tags, uint64_t k, uint64_t nprobe, const VectorsData& vectors,
              ResultIds& result_ids, ResultDistances& result_distances) {
    if (shutting_down_.load(std::memory_order_acquire)) {
=======
              const std::vector<std::string>& partition_tags, uint64_t k, uint64_t nq, uint64_t nprobe,
              const float* vectors, ResultIds& result_ids, ResultDistances& result_distances) {
    if (!initialized_.load(std::memory_order_acquire)) {
>>>>>>> c787b84d
        return SHUTDOWN_ERROR;
    }

    meta::DatesT dates = {utils::GetDate()};
    Status result = Query(context, table_id, partition_tags, k, nprobe, vectors, dates, result_ids, result_distances);
    return result;
}

Status
DBImpl::Query(const std::shared_ptr<server::Context>& context, const std::string& table_id,
              const std::vector<std::string>& partition_tags, uint64_t k, uint64_t nprobe, const VectorsData& vectors,
              const meta::DatesT& dates, ResultIds& result_ids, ResultDistances& result_distances) {
    auto query_ctx = context->Child("Query");

    if (!initialized_.load(std::memory_order_acquire)) {
        return SHUTDOWN_ERROR;
    }

    ENGINE_LOG_DEBUG << "Query by dates for table: " << table_id << " date range count: " << dates.size();

    Status status;
    std::vector<size_t> ids;
    meta::TableFilesSchema files_array;

    if (partition_tags.empty()) {
        // no partition tag specified, means search in whole table
        // get all table files from parent table
        status = GetFilesToSearch(table_id, ids, dates, files_array);
        if (!status.ok()) {
            return status;
        }

        std::vector<meta::TableSchema> partition_array;
        status = meta_ptr_->ShowPartitions(table_id, partition_array);
        for (auto& schema : partition_array) {
            status = GetFilesToSearch(schema.table_id_, ids, dates, files_array);
        }
    } else {
        // get files from specified partitions
        std::set<std::string> partition_name_array;
        GetPartitionsByTags(table_id, partition_tags, partition_name_array);

        for (auto& partition_name : partition_name_array) {
            status = GetFilesToSearch(partition_name, ids, dates, files_array);
        }
    }

    cache::CpuCacheMgr::GetInstance()->PrintInfo();  // print cache info before query
    status = QueryAsync(query_ctx, table_id, files_array, k, nprobe, vectors, result_ids, result_distances);
    cache::CpuCacheMgr::GetInstance()->PrintInfo();  // print cache info after query

    query_ctx->GetTraceContext()->GetSpan()->Finish();

    return status;
}

Status
DBImpl::QueryByFileID(const std::shared_ptr<server::Context>& context, const std::string& table_id,
                      const std::vector<std::string>& file_ids, uint64_t k, uint64_t nprobe, const VectorsData& vectors,
                      const meta::DatesT& dates, ResultIds& result_ids, ResultDistances& result_distances) {
    auto query_ctx = context->Child("Query by file id");

    if (!initialized_.load(std::memory_order_acquire)) {
        return SHUTDOWN_ERROR;
    }

    ENGINE_LOG_DEBUG << "Query by file ids for table: " << table_id << " date range count: " << dates.size();

    // get specified files
    std::vector<size_t> ids;
    for (auto& id : file_ids) {
        meta::TableFileSchema table_file;
        table_file.table_id_ = table_id;
        std::string::size_type sz;
        ids.push_back(std::stoul(id, &sz));
    }

    meta::TableFilesSchema files_array;
    auto status = GetFilesToSearch(table_id, ids, dates, files_array);
    if (!status.ok()) {
        return status;
    }

    if (files_array.empty()) {
        return Status(DB_ERROR, "Invalid file id");
    }

    cache::CpuCacheMgr::GetInstance()->PrintInfo();  // print cache info before query
    status = QueryAsync(query_ctx, table_id, files_array, k, nprobe, vectors, result_ids, result_distances);
    cache::CpuCacheMgr::GetInstance()->PrintInfo();  // print cache info after query

    query_ctx->GetTraceContext()->GetSpan()->Finish();

    return status;
}

Status
DBImpl::Size(uint64_t& result) {
    if (!initialized_.load(std::memory_order_acquire)) {
        return SHUTDOWN_ERROR;
    }

    return meta_ptr_->Size(result);
}

///////////////////////////////////////////////////////////////////////////////////////////////////////////////////
// internal methods
///////////////////////////////////////////////////////////////////////////////////////////////////////////////////
Status
DBImpl::QueryAsync(const std::shared_ptr<server::Context>& context, const std::string& table_id,
                   const meta::TableFilesSchema& files, uint64_t k, uint64_t nprobe, const VectorsData& vectors,
                   ResultIds& result_ids, ResultDistances& result_distances) {
    auto query_async_ctx = context->Child("Query Async");

    server::CollectQueryMetrics metrics(vectors.vector_count_);

    TimeRecorder rc("");

    // step 1: construct search job
    auto status = ongoing_files_checker_.MarkOngoingFiles(files);

    ENGINE_LOG_DEBUG << "Engine query begin, index file count: " << files.size();
    scheduler::SearchJobPtr job = std::make_shared<scheduler::SearchJob>(query_async_ctx, k, nprobe, vectors);
    for (auto& file : files) {
        scheduler::TableFileSchemaPtr file_ptr = std::make_shared<meta::TableFileSchema>(file);
        job->AddIndexFile(file_ptr);
    }

    // step 2: put search job to scheduler and wait result
    scheduler::JobMgrInst::GetInstance()->Put(job);
    job->WaitResult();

    status = ongoing_files_checker_.UnmarkOngoingFiles(files);
    if (!job->GetStatus().ok()) {
        return job->GetStatus();
    }

    // step 3: construct results
    result_ids = job->GetResultIds();
    result_distances = job->GetResultDistances();
    rc.ElapseFromBegin("Engine query totally cost");

    query_async_ctx->GetTraceContext()->GetSpan()->Finish();

    return Status::OK();
}

void
DBImpl::BackgroundTimerTask() {
    Status status;
    server::SystemInfo::GetInstance().Init();
    while (true) {
        if (!initialized_.load(std::memory_order_acquire)) {
            WaitMergeFileFinish();
            WaitBuildIndexFinish();

            ENGINE_LOG_DEBUG << "DB background thread exit";
            break;
        }

        std::this_thread::sleep_for(std::chrono::seconds(1));

        StartMetricTask();
        //        StartCompactionTask();
        StartBuildIndexTask();
    }
}

void
DBImpl::WaitMergeFileFinish() {
    std::lock_guard<std::mutex> lck(compact_result_mutex_);
    for (auto& iter : compact_thread_results_) {
        iter.wait();
    }
}

void
DBImpl::WaitBuildIndexFinish() {
    std::lock_guard<std::mutex> lck(index_result_mutex_);
    for (auto& iter : index_thread_results_) {
        iter.wait();
    }
}

void
DBImpl::StartMetricTask() {
    static uint64_t metric_clock_tick = 0;
    ++metric_clock_tick;
    if (metric_clock_tick % METRIC_ACTION_INTERVAL != 0) {
        return;
    }

    // ENGINE_LOG_TRACE << "Start metric task";

    server::Metrics::GetInstance().KeepingAliveCounterIncrement(METRIC_ACTION_INTERVAL);
    int64_t cache_usage = cache::CpuCacheMgr::GetInstance()->CacheUsage();
    int64_t cache_total = cache::CpuCacheMgr::GetInstance()->CacheCapacity();
    if (cache_total > 0) {
        double cache_usage_double = cache_usage;
        server::Metrics::GetInstance().CpuCacheUsageGaugeSet(cache_usage_double * 100 / cache_total);
    } else {
        server::Metrics::GetInstance().CpuCacheUsageGaugeSet(0);
    }

    server::Metrics::GetInstance().GpuCacheUsageGaugeSet();
    uint64_t size;
    Size(size);
    server::Metrics::GetInstance().DataFileSizeGaugeSet(size);
    server::Metrics::GetInstance().CPUUsagePercentSet();
    server::Metrics::GetInstance().RAMUsagePercentSet();
    server::Metrics::GetInstance().GPUPercentGaugeSet();
    server::Metrics::GetInstance().GPUMemoryUsageGaugeSet();
    server::Metrics::GetInstance().OctetsSet();

    server::Metrics::GetInstance().CPUCoreUsagePercentSet();
    server::Metrics::GetInstance().GPUTemperature();
    server::Metrics::GetInstance().CPUTemperature();
    server::Metrics::GetInstance().PushToGateway();

    // ENGINE_LOG_TRACE << "Metric task finished";
}
<<<<<<< HEAD
/*
=======

Status
DBImpl::SyncMemData(std::set<std::string>& sync_table_ids) {
    std::lock_guard<std::mutex> lck(mem_serialize_mutex_);
    std::set<std::string> temp_table_ids;
    mem_mgr_->Serialize(temp_table_ids);
    for (auto& id : temp_table_ids) {
        sync_table_ids.insert(id);
    }

    if (!temp_table_ids.empty()) {
        SERVER_LOG_DEBUG << "Insert cache serialized";
    }

    return Status::OK();
}

void
DBImpl::StartCompactionTask() {
    static uint64_t compact_clock_tick = 0;
    ++compact_clock_tick;
    if (compact_clock_tick % COMPACT_ACTION_INTERVAL != 0) {
        return;
    }

    // serialize memory data
    SyncMemData(compact_table_ids_);

    // compactiong has been finished?
    {
        std::lock_guard<std::mutex> lck(compact_result_mutex_);
        if (!compact_thread_results_.empty()) {
            std::chrono::milliseconds span(10);
            if (compact_thread_results_.back().wait_for(span) == std::future_status::ready) {
                compact_thread_results_.pop_back();
            }
        }
    }

    // add new compaction task
    {
        std::lock_guard<std::mutex> lck(compact_result_mutex_);
        if (compact_thread_results_.empty()) {
            // collect merge files for all tables(if compact_table_ids_ is empty) for two reasons:
            // 1. other tables may still has un-merged files
            // 2. server may be closed unexpected, these un-merge files need to be merged when server restart
            if (compact_table_ids_.empty()) {
                std::vector<meta::TableSchema> table_schema_array;
                meta_ptr_->AllTables(table_schema_array);
                for (auto& schema : table_schema_array) {
                    compact_table_ids_.insert(schema.table_id_);
                }
            }

            // start merge file thread
            compact_thread_results_.push_back(
                compact_thread_pool_.enqueue(&DBImpl::BackgroundCompaction, this, compact_table_ids_));
            compact_table_ids_.clear();
        }
    }
}
>>>>>>> c787b84d

Status
DBImpl::MergeFiles(const std::string& table_id, const meta::DateT& date, const meta::TableFilesSchema& files) {
    ENGINE_LOG_DEBUG << "Merge files for table: " << table_id;

    // step 1: create table file
    meta::TableFileSchema table_file;
    table_file.table_id_ = table_id;
    table_file.date_ = date;
    table_file.file_type_ = meta::TableFileSchema::NEW_MERGE;
    Status status = meta_ptr_->CreateTableFile(table_file);

    if (!status.ok()) {
        ENGINE_LOG_ERROR << "Failed to create table: " << status.ToString();
        return status;
    }

    // step 2: merge files
    ExecutionEnginePtr index =
        EngineFactory::Build(table_file.dimension_, table_file.location_, (EngineType)table_file.engine_type_,
                             (MetricType)table_file.metric_type_, table_file.nlist_);

    meta::TableFilesSchema updated;
    int64_t index_size = 0;

    for (auto& file : files) {
        server::CollectMergeFilesMetrics metrics;

        index->Merge(file.location_);
        auto file_schema = file;
        file_schema.file_type_ = meta::TableFileSchema::TO_DELETE;
        updated.push_back(file_schema);
        index_size = index->Size();

        if (index_size >= file_schema.index_file_size_) {
            break;
        }
    }

    // step 3: serialize to disk
    try {
        status = index->Serialize();
        if (!status.ok()) {
            ENGINE_LOG_ERROR << status.message();
        }
    } catch (std::exception& ex) {
        std::string msg = "Serialize merged index encounter exception: " + std::string(ex.what());
        ENGINE_LOG_ERROR << msg;
        status = Status(DB_ERROR, msg);
    }

    if (!status.ok()) {
        // if failed to serialize merge file to disk
        // typical error: out of disk space, out of memory or permition denied
        table_file.file_type_ = meta::TableFileSchema::TO_DELETE;
        status = meta_ptr_->UpdateTableFile(table_file);
        ENGINE_LOG_DEBUG << "Failed to update file to index, mark file: " << table_file.file_id_ << " to to_delete";

        ENGINE_LOG_ERROR << "Failed to persist merged file: " << table_file.location_
                         << ", possible out of disk space or memory";

        return status;
    }

    // step 4: update table files state
    // if index type isn't IDMAP, set file type to TO_INDEX if file size execeed index_file_size
    // else set file type to RAW, no need to build index
    if (table_file.engine_type_ != (int)EngineType::FAISS_IDMAP) {
        table_file.file_type_ = (index->PhysicalSize() >= table_file.index_file_size_) ? meta::TableFileSchema::TO_INDEX
                                                                                       : meta::TableFileSchema::RAW;
    } else {
        table_file.file_type_ = meta::TableFileSchema::RAW;
    }
    table_file.file_size_ = index->PhysicalSize();
    table_file.row_count_ = index->Count();
    updated.push_back(table_file);
    status = meta_ptr_->UpdateTableFiles(updated);
    ENGINE_LOG_DEBUG << "New merged file " << table_file.file_id_ << " of size " << index->PhysicalSize() << " bytes";

    if (options_.insert_cache_immediately_) {
        index->Cache();
    }

    return status;
}
*/

Status
DBImpl::MergeFiles(const std::string& table_id, const meta::DateT& date, const meta::TableFilesSchema& files) {
    ENGINE_LOG_DEBUG << "Merge files for table: " << table_id;

    // step 1: create table file
    meta::TableFileSchema table_file;
    table_file.table_id_ = table_id;
    table_file.date_ = date;
    table_file.file_type_ = meta::TableFileSchema::NEW_MERGE;
    Status status = meta_ptr_->CreateTableFile(table_file);

    if (!status.ok()) {
        ENGINE_LOG_ERROR << "Failed to create table: " << status.ToString();
        return status;
    }

    // step 2: merge files
    /*
    ExecutionEnginePtr index =
        EngineFactory::Build(table_file.dimension_, table_file.location_, (EngineType)table_file.engine_type_,
                             (MetricType)table_file.metric_type_, table_file.nlist_);
*/
    meta::TableFilesSchema updated;
    int64_t index_size = 0;

    std::string new_segment_dir;
    utils::GetParentPath(table_file.location_, new_segment_dir);
    auto segment_writer_ptr = std::make_shared<segment::SegmentWriter>(new_segment_dir);

    // TODO(zhiru): need to know the type of vector we want to delete from meta (cache). Hard code for now
    int vector_type_size;
    if (server::ValidationUtil::IsBinaryMetricType(table_file.metric_type_)) {
        vector_type_size = sizeof(uint8_t);
    } else {
        vector_type_size = sizeof(float);
    }

    for (auto& file : files) {
        server::CollectMergeFilesMetrics metrics;
        segment_writer_ptr->Merge(file.location_, file.file_id_, vector_type_size);
        auto file_schema = file;
        file_schema.file_type_ = meta::TableFileSchema::TO_DELETE;
        updated.push_back(file_schema);
        auto size = segment_writer_ptr->Size();
        if (size >= file_schema.index_file_size_) {
            break;
        }
    }

    // step 3: serialize to disk
    try {
        status = segment_writer_ptr->Serialize();
        if (!status.ok()) {
            ENGINE_LOG_ERROR << status.message();
        }
    } catch (std::exception& ex) {
        std::string msg = "Serialize merged index encounter exception: " + std::string(ex.what());
        ENGINE_LOG_ERROR << msg;
        status = Status(DB_ERROR, msg);
    }

    if (!status.ok()) {
        // if failed to serialize merge file to disk
        // typical error: out of disk space, out of memory or permition denied
        table_file.file_type_ = meta::TableFileSchema::TO_DELETE;
        status = meta_ptr_->UpdateTableFile(table_file);
        ENGINE_LOG_DEBUG << "Failed to update file to index, mark file: " << table_file.file_id_ << " to to_delete";

        ENGINE_LOG_ERROR << "Failed to persist merged file: " << table_file.location_
                         << ", possible out of disk space or memory";

        return status;
    }

    // step 4: update table files state
    // if index type isn't IDMAP, set file type to TO_INDEX if file size exceed index_file_size
    // else set file type to RAW, no need to build index
    if (table_file.engine_type_ != (int)EngineType::FAISS_IDMAP) {
        table_file.file_type_ = (segment_writer_ptr->Size() >= table_file.index_file_size_)
                                    ? meta::TableFileSchema::TO_INDEX
                                    : meta::TableFileSchema::RAW;
    } else {
        table_file.file_type_ = meta::TableFileSchema::RAW;
    }
    table_file.file_size_ = segment_writer_ptr->Size();
    // TODO(zhiru): row count?
    table_file.row_count_ = segment_writer_ptr->VectorCount();
    updated.push_back(table_file);
    status = meta_ptr_->UpdateTableFiles(updated);
    ENGINE_LOG_DEBUG << "New merged file " << table_file.file_id_ << " of size " << segment_writer_ptr->Size()
                     << " bytes";

    if (options_.insert_cache_immediately_) {
        segment_writer_ptr->Cache();
    }

    return status;
}

Status
DBImpl::BackgroundMergeFiles(const std::string& table_id) {
    meta::DatePartionedTableFilesSchema raw_files;
    auto status = meta_ptr_->FilesToMerge(table_id, raw_files);
    if (!status.ok()) {
        ENGINE_LOG_ERROR << "Failed to get merge files for table: " << table_id;
        return status;
    }

    for (auto& kv : raw_files) {
        meta::TableFilesSchema& files = kv.second;
        if (files.size() < options_.merge_trigger_number_) {
            ENGINE_LOG_TRACE << "Files number not greater equal than merge trigger number, skip merge action";
            continue;
        }

        status = ongoing_files_checker_.MarkOngoingFiles(files);
        MergeFiles(table_id, kv.first, kv.second);
        status = ongoing_files_checker_.UnmarkOngoingFiles(files);

        if (!initialized_.load(std::memory_order_acquire)) {
            ENGINE_LOG_DEBUG << "Server will shutdown, skip merge action for table: " << table_id;
            break;
        }
    }

    return Status::OK();
}

void
DBImpl::BackgroundCompaction(std::set<std::string> table_ids) {
    // ENGINE_LOG_TRACE << " Background compaction thread start";

    Status status;
    for (auto& table_id : table_ids) {
        status = BackgroundMergeFiles(table_id);
        if (!status.ok()) {
            ENGINE_LOG_ERROR << "Merge files for table " << table_id << " failed: " << status.ToString();
        }

        if (!initialized_.load(std::memory_order_acquire)) {
            ENGINE_LOG_DEBUG << "Server will shutdown, skip merge action";
            break;
        }
    }

    meta_ptr_->Archive();

    {
        uint64_t ttl = 10 * meta::SECOND;  // default: file will be hard-deleted few seconds after soft-deleted
        if (options_.mode_ == DBOptions::MODE::CLUSTER_WRITABLE) {
            ttl = meta::HOUR;
        }

        meta_ptr_->CleanUpFilesWithTTL(ttl, &ongoing_files_checker_);
    }

    // ENGINE_LOG_TRACE << " Background compaction thread exit";
}

void
DBImpl::StartBuildIndexTask(bool force) {
    static uint64_t index_clock_tick = 0;
    ++index_clock_tick;
    if (!force && (index_clock_tick % INDEX_ACTION_INTERVAL != 0)) {
        return;
    }

    // build index has been finished?
    {
        std::lock_guard<std::mutex> lck(index_result_mutex_);
        if (!index_thread_results_.empty()) {
            std::chrono::milliseconds span(10);
            if (index_thread_results_.back().wait_for(span) == std::future_status::ready) {
                index_thread_results_.pop_back();
            }
        }
    }

    // add new build index task
    {
        std::lock_guard<std::mutex> lck(index_result_mutex_);
        if (index_thread_results_.empty()) {
            index_thread_results_.push_back(index_thread_pool_.enqueue(&DBImpl::BackgroundBuildIndex, this));
        }
    }
}

void
DBImpl::BackgroundBuildIndex() {
    std::unique_lock<std::mutex> lock(build_index_mutex_);
    meta::TableFilesSchema to_index_files;
    meta_ptr_->FilesToIndex(to_index_files);
    Status status = index_failed_checker_.IgnoreFailedIndexFiles(to_index_files);

    if (!to_index_files.empty()) {
        ENGINE_LOG_DEBUG << "Background build index thread begin";
        status = ongoing_files_checker_.MarkOngoingFiles(to_index_files);

        // step 2: put build index task to scheduler
        std::vector<std::pair<scheduler::BuildIndexJobPtr, scheduler::TableFileSchemaPtr>> job2file_map;
        for (auto& file : to_index_files) {
            scheduler::BuildIndexJobPtr job = std::make_shared<scheduler::BuildIndexJob>(meta_ptr_, options_);
            scheduler::TableFileSchemaPtr file_ptr = std::make_shared<meta::TableFileSchema>(file);
            job->AddToIndexFiles(file_ptr);
            scheduler::JobMgrInst::GetInstance()->Put(job);
            job2file_map.push_back(std::make_pair(job, file_ptr));
        }

        // step 3: wait build index finished and mark failed files
        for (auto iter = job2file_map.begin(); iter != job2file_map.end(); ++iter) {
            scheduler::BuildIndexJobPtr job = iter->first;
            meta::TableFileSchema& file_schema = *(iter->second.get());
            job->WaitBuildIndexFinish();
            if (!job->GetStatus().ok()) {
                Status status = job->GetStatus();
                ENGINE_LOG_ERROR << "Building index job " << job->id() << " failed: " << status.ToString();

                index_failed_checker_.MarkFailedIndexFile(file_schema);
            } else {
                ENGINE_LOG_DEBUG << "Building index job " << job->id() << " succeed.";

                index_failed_checker_.MarkSucceedIndexFile(file_schema);
            }
            status = ongoing_files_checker_.UnmarkOngoingFile(file_schema);
        }

        ENGINE_LOG_DEBUG << "Background build index thread finished";
    }
}

Status
DBImpl::GetFilesToBuildIndex(const std::string& table_id, const std::vector<int>& file_types,
                             meta::TableFilesSchema& files) {
    files.clear();
    auto status = meta_ptr_->FilesByType(table_id, file_types, files);

    // only build index for files that row count greater than certain threshold
    for (auto it = files.begin(); it != files.end();) {
        if ((*it).file_type_ == static_cast<int>(meta::TableFileSchema::RAW) &&
            (*it).row_count_ < meta::BUILD_INDEX_THRESHOLD) {
            it = files.erase(it);
        } else {
            ++it;
        }
    }

    return Status::OK();
}

Status
DBImpl::GetFilesToSearch(const std::string& table_id, const std::vector<size_t>& file_ids, const meta::DatesT& dates,
                         meta::TableFilesSchema& files) {
    ENGINE_LOG_DEBUG << "Collect files from table: " << table_id;

    meta::DatePartionedTableFilesSchema date_files;
    auto status = meta_ptr_->FilesToSearch(table_id, file_ids, dates, date_files);
    if (!status.ok()) {
        return status;
    }

    TraverseFiles(date_files, files);
    return Status::OK();
}

Status
DBImpl::GetPartitionsByTags(const std::string& table_id, const std::vector<std::string>& partition_tags,
                            std::set<std::string>& partition_name_array) {
    std::vector<meta::TableSchema> partition_array;
    auto status = meta_ptr_->ShowPartitions(table_id, partition_array);

    for (auto& tag : partition_tags) {
        // trim side-blank of tag, only compare valid characters
        // for example: " ab cd " is treated as "ab cd"
        std::string valid_tag = tag;
        server::StringHelpFunctions::TrimStringBlank(valid_tag);
        for (auto& schema : partition_array) {
            if (server::StringHelpFunctions::IsRegexMatch(schema.partition_tag_, valid_tag)) {
                partition_name_array.insert(schema.table_id_);
            }
        }
    }

    return Status::OK();
}

Status
DBImpl::DropTableRecursively(const std::string& table_id, const meta::DatesT& dates) {
    // dates partly delete files of the table but currently we don't support
    ENGINE_LOG_DEBUG << "Prepare to delete table " << table_id;

    Status status;
    if (dates.empty()) {
        status = mem_mgr_->EraseMemVector(table_id);  // not allow insert
        status = meta_ptr_->DropTable(table_id);      // soft delete table
        index_failed_checker_.CleanFailedIndexFileOfTable(table_id);

        // scheduler will determine when to delete table files
        auto nres = scheduler::ResMgrInst::GetInstance()->GetNumOfComputeResource();
        scheduler::DeleteJobPtr job = std::make_shared<scheduler::DeleteJob>(table_id, meta_ptr_, nres);
        scheduler::JobMgrInst::GetInstance()->Put(job);
        job->WaitAndDelete();
    } else {
        status = meta_ptr_->DropDataByDate(table_id, dates);
    }

    std::vector<meta::TableSchema> partition_array;
    status = meta_ptr_->ShowPartitions(table_id, partition_array);
    for (auto& schema : partition_array) {
        status = DropTableRecursively(schema.table_id_, dates);
        if (!status.ok()) {
            return status;
        }
    }

    return Status::OK();
}

Status
DBImpl::UpdateTableIndexRecursively(const std::string& table_id, const TableIndex& index) {
    DropIndex(table_id);

    auto status = meta_ptr_->UpdateTableIndex(table_id, index);
    if (!status.ok()) {
        ENGINE_LOG_ERROR << "Failed to update table index info for table: " << table_id;
        return status;
    }

    std::vector<meta::TableSchema> partition_array;
    status = meta_ptr_->ShowPartitions(table_id, partition_array);
    for (auto& schema : partition_array) {
        status = UpdateTableIndexRecursively(schema.table_id_, index);
        if (!status.ok()) {
            return status;
        }
    }

    return Status::OK();
}

Status
DBImpl::BuildTableIndexRecursively(const std::string& table_id, const TableIndex& index) {
    // for IDMAP type, only wait all NEW file converted to RAW file
    // for other type, wait NEW/RAW/NEW_MERGE/NEW_INDEX/TO_INDEX files converted to INDEX files
    std::vector<int> file_types;
    if (index.engine_type_ == static_cast<int32_t>(EngineType::FAISS_IDMAP)) {
        file_types = {
            static_cast<int32_t>(meta::TableFileSchema::NEW),
            static_cast<int32_t>(meta::TableFileSchema::NEW_MERGE),
        };
    } else {
        file_types = {
            static_cast<int32_t>(meta::TableFileSchema::RAW),
            static_cast<int32_t>(meta::TableFileSchema::NEW),
            static_cast<int32_t>(meta::TableFileSchema::NEW_MERGE),
            static_cast<int32_t>(meta::TableFileSchema::NEW_INDEX),
            static_cast<int32_t>(meta::TableFileSchema::TO_INDEX),
        };
    }

    // get files to build index
    meta::TableFilesSchema table_files;
    auto status = GetFilesToBuildIndex(table_id, file_types, table_files);
    int times = 1;

    while (!table_files.empty()) {
        ENGINE_LOG_DEBUG << "Non index files detected! Will build index " << times;
        if (index.engine_type_ != (int)EngineType::FAISS_IDMAP) {
            status = meta_ptr_->UpdateTableFilesToIndex(table_id);
        }

        std::this_thread::sleep_for(std::chrono::milliseconds(std::min(10 * 1000, times * 100)));
        GetFilesToBuildIndex(table_id, file_types, table_files);
        ++times;

        index_failed_checker_.IgnoreFailedIndexFiles(table_files);
    }

    // build index for partition
    std::vector<meta::TableSchema> partition_array;
    status = meta_ptr_->ShowPartitions(table_id, partition_array);
    for (auto& schema : partition_array) {
        status = BuildTableIndexRecursively(schema.table_id_, index);
        if (!status.ok()) {
            return status;
        }
    }

    // failed to build index for some files, return error
    std::vector<std::string> failed_files;
    index_failed_checker_.GetFailedIndexFileOfTable(table_id, failed_files);
    if (!failed_files.empty()) {
        std::string msg = "Failed to build index for " + std::to_string(failed_files.size()) +
                          ((failed_files.size() == 1) ? " file" : " files");
        msg += ", please double check index parameters.";
        return Status(DB_ERROR, msg);
    }

    return Status::OK();
}

Status
DBImpl::DropTableIndexRecursively(const std::string& table_id) {
    ENGINE_LOG_DEBUG << "Drop index for table: " << table_id;
    index_failed_checker_.CleanFailedIndexFileOfTable(table_id);
    auto status = meta_ptr_->DropTableIndex(table_id);
    if (!status.ok()) {
        return status;
    }

    // drop partition index
    std::vector<meta::TableSchema> partition_array;
    status = meta_ptr_->ShowPartitions(table_id, partition_array);
    for (auto& schema : partition_array) {
        status = DropTableIndexRecursively(schema.table_id_);
        if (!status.ok()) {
            return status;
        }
    }

    return Status::OK();
}

Status
DBImpl::GetTableRowCountRecursively(const std::string& table_id, uint64_t& row_count) {
    row_count = 0;
    auto status = meta_ptr_->Count(table_id, row_count);
    if (!status.ok()) {
        return status;
    }

    // get partition row count
    std::vector<meta::TableSchema> partition_array;
    status = meta_ptr_->ShowPartitions(table_id, partition_array);
    for (auto& schema : partition_array) {
        uint64_t partition_row_count = 0;
        status = GetTableRowCountRecursively(schema.table_id_, partition_row_count);
        if (!status.ok()) {
            return status;
        }

        row_count += partition_row_count;
    }

    return Status::OK();
}

}  // namespace engine
}  // namespace milvus<|MERGE_RESOLUTION|>--- conflicted
+++ resolved
@@ -363,7 +363,7 @@
 
 Status
 DBImpl::DeleteVector(const std::string& table_id, IDNumber vector_id) {
-    if (shutting_down_.load(std::memory_order_acquire)) {
+    if (!initialized_.load(std::memory_order_acquire)) {
         return SHUTDOWN_ERROR;
     }
 
@@ -376,7 +376,7 @@
 
 Status
 DBImpl::DeleteVectors(const std::string& table_id, IDNumbers vector_ids) {
-    if (shutting_down_.load(std::memory_order_acquire)) {
+    if (!initialized_.load(std::memory_order_acquire)) {
         return SHUTDOWN_ERROR;
     }
 
@@ -389,7 +389,7 @@
 
 Status
 DBImpl::Flush(const std::string& table_id) {
-    if (shutting_down_.load(std::memory_order_acquire)) {
+    if (!initialized_.load(std::memory_order_acquire)) {
         return SHUTDOWN_ERROR;
     }
 
@@ -405,7 +405,7 @@
 
 Status
 DBImpl::Flush() {
-    if (shutting_down_.load(std::memory_order_acquire)) {
+    if (!initialized_.load(std::memory_order_acquire)) {
         return SHUTDOWN_ERROR;
     }
 
@@ -524,15 +524,9 @@
 
 Status
 DBImpl::Query(const std::shared_ptr<server::Context>& context, const std::string& table_id,
-<<<<<<< HEAD
               const std::vector<std::string>& partition_tags, uint64_t k, uint64_t nprobe, const VectorsData& vectors,
               ResultIds& result_ids, ResultDistances& result_distances) {
-    if (shutting_down_.load(std::memory_order_acquire)) {
-=======
-              const std::vector<std::string>& partition_tags, uint64_t k, uint64_t nq, uint64_t nprobe,
-              const float* vectors, ResultIds& result_ids, ResultDistances& result_distances) {
-    if (!initialized_.load(std::memory_order_acquire)) {
->>>>>>> c787b84d
+    if (!initialized_.load(std::memory_order_acquire)) {
         return SHUTDOWN_ERROR;
     }
 
@@ -754,9 +748,8 @@
 
     // ENGINE_LOG_TRACE << "Metric task finished";
 }
-<<<<<<< HEAD
+
 /*
-=======
 
 Status
 DBImpl::SyncMemData(std::set<std::string>& sync_table_ids) {
@@ -818,7 +811,6 @@
         }
     }
 }
->>>>>>> c787b84d
 
 Status
 DBImpl::MergeFiles(const std::string& table_id, const meta::DateT& date, const meta::TableFilesSchema& files) {
