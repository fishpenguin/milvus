// Copyright (C) 2019-2020 Zilliz. All rights reserved.
//
// Licensed under the Apache License, Version 2.0 (the "License"); you may not use this file except in compliance
// with the License. You may obtain a copy of the License at
//
// http://www.apache.org/licenses/LICENSE-2.0
//
// Unless required by applicable law or agreed to in writing, software distributed under the License
// is distributed on an "AS IS" BASIS, WITHOUT WARRANTIES OR CONDITIONS OF ANY KIND, either express
// or implied. See the License for the specific language governing permissions and limitations under the License.

#include "db/DBImpl.h"

#include <assert.h>
#include <fiu-local.h>

#include <algorithm>
#include <boost/filesystem.hpp>
#include <chrono>
#include <cstring>
#include <functional>
#include <iostream>
#include <limits>
#include <set>
#include <thread>
#include <utility>

#include "Utils.h"
#include "cache/CpuCacheMgr.h"
#include "cache/GpuCacheMgr.h"
#include "db/IDGenerator.h"
#include "engine/EngineFactory.h"
#include "insert/MemMenagerFactory.h"
#include "meta/MetaConsts.h"
#include "meta/MetaFactory.h"
#include "meta/SqliteMetaImpl.h"
#include "metrics/Metrics.h"
#include "scheduler/SchedInst.h"
#include "scheduler/job/BuildIndexJob.h"
#include "scheduler/job/DeleteJob.h"
#include "scheduler/job/SearchJob.h"
#include "segment/SegmentReader.h"
#include "segment/SegmentWriter.h"
#include "utils/Exception.h"
#include "utils/Log.h"
#include "utils/StringHelpFunctions.h"
#include "utils/TimeRecorder.h"
#include "utils/ValidationUtil.h"
#include "wal/WalDefinations.h"

namespace milvus {
namespace engine {

namespace {

constexpr uint64_t METRIC_ACTION_INTERVAL = 1;
constexpr uint64_t COMPACT_ACTION_INTERVAL = 1;
constexpr uint64_t INDEX_ACTION_INTERVAL = 1;

static const Status SHUTDOWN_ERROR = Status(DB_ERROR, "Milvus server is shutdown!");

}  // namespace

DBImpl::DBImpl(const DBOptions& options)
    : options_(options), initialized_(false), merge_thread_pool_(1, 1), index_thread_pool_(1, 1) {
    meta_ptr_ = MetaFactory::Build(options.meta_, options.mode_);
    mem_mgr_ = MemManagerFactory::Build(meta_ptr_, options_);

    if (options_.wal_enable_) {
        wal::MXLogConfiguration mxlog_config;
        mxlog_config.recovery_error_ignore = options_.recovery_error_ignore_;
        // 2 buffers in the WAL
        mxlog_config.buffer_size = options_.buffer_size_ / 2;
        mxlog_config.mxlog_path = options_.mxlog_path_;
        wal_mgr_ = std::make_shared<wal::WalManager>(mxlog_config);
    }

    Start();
}

DBImpl::~DBImpl() {
    Stop();
}

///////////////////////////////////////////////////////////////////////////////////////////////////////////////////
// external api
///////////////////////////////////////////////////////////////////////////////////////////////////////////////////
Status
DBImpl::Start() {
    if (initialized_.load(std::memory_order_acquire)) {
        return Status::OK();
    }

    // ENGINE_LOG_TRACE << "DB service start";
    initialized_.store(true, std::memory_order_release);

    // wal
    if (options_.wal_enable_) {
        auto error_code = DB_ERROR;
        if (wal_mgr_ != nullptr) {
            error_code = wal_mgr_->Init(meta_ptr_);
        }
        if (error_code != WAL_SUCCESS) {
            throw Exception(error_code, "Wal init error!");
        }

        // recovery
        while (1) {
            wal::MXLogRecord record;
            auto error_code = wal_mgr_->GetNextRecovery(record);
            if (error_code != WAL_SUCCESS) {
                throw Exception(error_code, "Wal recovery error!");
            }
            if (record.type == wal::MXLogType::None) {
                break;
            }

            ExecWalRecord(record);
        }

        // for distribute version, some nodes are read only
        if (options_.mode_ != DBOptions::MODE::CLUSTER_READONLY) {
            // background thread
            bg_wal_thread_ = std::thread(&DBImpl::BackgroundWalTask, this);
        }

    } else {
        // for distribute version, some nodes are read only
        if (options_.mode_ != DBOptions::MODE::CLUSTER_READONLY) {
            // ENGINE_LOG_TRACE << "StartTimerTasks";
            bg_timer_thread_ = std::thread(&DBImpl::BackgroundTimerTask, this);
        }
    }

    return Status::OK();
}

Status
DBImpl::Stop() {
    if (!initialized_.load(std::memory_order_acquire)) {
        return Status::OK();
    }

    initialized_.store(false, std::memory_order_release);

    if (options_.mode_ != DBOptions::MODE::CLUSTER_READONLY) {
        if (options_.wal_enable_) {
            // wait flush merge/buildindex finish
            wal_task_swn_.Notify();
            bg_wal_thread_.join();

        } else {
            // flush all
            wal::MXLogRecord record;
            record.type = wal::MXLogType::Flush;
            ExecWalRecord(record);

            // wait merge/buildindex finish
            bg_timer_thread_.join();
        }

        meta_ptr_->CleanUpShadowFiles();
    }

    // ENGINE_LOG_TRACE << "DB service stop";
    return Status::OK();
}

Status
DBImpl::DropAll() {
    return meta_ptr_->DropAll();
}

Status
DBImpl::CreateTable(meta::TableSchema& table_schema) {
    if (!initialized_.load(std::memory_order_acquire)) {
        return SHUTDOWN_ERROR;
    }

    meta::TableSchema temp_schema = table_schema;
    temp_schema.index_file_size_ *= ONE_MB;  // store as MB
    if (options_.wal_enable_) {
        temp_schema.flush_lsn_ = wal_mgr_->CreateTable(table_schema.table_id_);
    }

    return meta_ptr_->CreateTable(temp_schema);
}

Status
DBImpl::DropTable(const std::string& table_id) {
    if (!initialized_.load(std::memory_order_acquire)) {
        return SHUTDOWN_ERROR;
    }

    if (options_.wal_enable_) {
        wal_mgr_->DropTable(table_id);
    }

    return DropTableRecursively(table_id);
}

Status
DBImpl::DescribeTable(meta::TableSchema& table_schema) {
    if (!initialized_.load(std::memory_order_acquire)) {
        return SHUTDOWN_ERROR;
    }

    auto stat = meta_ptr_->DescribeTable(table_schema);
    table_schema.index_file_size_ /= ONE_MB;  // return as MB
    return stat;
}

Status
DBImpl::HasTable(const std::string& table_id, bool& has_or_not) {
    if (!initialized_.load(std::memory_order_acquire)) {
        return SHUTDOWN_ERROR;
    }

    return meta_ptr_->HasTable(table_id, has_or_not);
}

Status
DBImpl::HasNativeTable(const std::string& table_id, bool& has_or_not_) {
    if (!initialized_.load(std::memory_order_acquire)) {
        return SHUTDOWN_ERROR;
    }

    engine::meta::TableSchema table_schema;
    table_schema.table_id_ = table_id;
    auto status = DescribeTable(table_schema);
    if (!status.ok()) {
        has_or_not_ = false;
        return status;
    } else {
        if (!table_schema.owner_table_.empty()) {
            has_or_not_ = false;
            return Status(DB_NOT_FOUND, "");
        }

        has_or_not_ = true;
        return Status::OK();
    }
}

Status
DBImpl::AllTables(std::vector<meta::TableSchema>& table_schema_array) {
    if (!initialized_.load(std::memory_order_acquire)) {
        return SHUTDOWN_ERROR;
    }

    std::vector<meta::TableSchema> all_tables;
    auto status = meta_ptr_->AllTables(all_tables);

    // only return real tables, dont return partition tables
    table_schema_array.clear();
    for (auto& schema : all_tables) {
        if (schema.owner_table_.empty()) {
            table_schema_array.push_back(schema);
        }
    }

    return status;
}

Status
DBImpl::GetTableInfo(const std::string& table_id, TableInfo& table_info) {
    if (!initialized_.load(std::memory_order_acquire)) {
        return SHUTDOWN_ERROR;
    }

    // step1: get all partition ids
    std::vector<std::pair<std::string, std::string>> name2tag = {{table_id, milvus::engine::DEFAULT_PARTITON_TAG}};
    std::vector<meta::TableSchema> partition_array;
    auto status = meta_ptr_->ShowPartitions(table_id, partition_array);
    for (auto& schema : partition_array) {
        name2tag.push_back(std::make_pair(schema.table_id_, schema.partition_tag_));
    }

    // step2: get native table info
    std::vector<int> file_types{meta::TableFileSchema::FILE_TYPE::RAW, meta::TableFileSchema::FILE_TYPE::TO_INDEX,
                                meta::TableFileSchema::FILE_TYPE::INDEX};

    static std::map<int32_t, std::string> index_type_name = {
        {(int32_t)engine::EngineType::FAISS_IDMAP, "IDMAP"},
        {(int32_t)engine::EngineType::FAISS_IVFFLAT, "IVFFLAT"},
        {(int32_t)engine::EngineType::FAISS_IVFSQ8, "IVFSQ8"},
        {(int32_t)engine::EngineType::NSG_MIX, "NSG"},
        {(int32_t)engine::EngineType::FAISS_IVFSQ8H, "IVFSQ8H"},
        {(int32_t)engine::EngineType::FAISS_PQ, "PQ"},
        {(int32_t)engine::EngineType::SPTAG_KDT, "KDT"},
        {(int32_t)engine::EngineType::SPTAG_BKT, "BKT"},
        {(int32_t)engine::EngineType::FAISS_BIN_IDMAP, "IDMAP"},
        {(int32_t)engine::EngineType::FAISS_BIN_IVFFLAT, "IVFFLAT"},
    };

    for (auto& name_tag : name2tag) {
        meta::TableFilesSchema table_files;
        status = meta_ptr_->FilesByType(name_tag.first, file_types, table_files);
        if (!status.ok()) {
            std::string err_msg = "Failed to get table info: " + status.ToString();
            ENGINE_LOG_ERROR << err_msg;
            return Status(DB_ERROR, err_msg);
        }

        std::vector<SegmentStat> segments_stat;
        for (auto& file : table_files) {
            SegmentStat seg_stat;
            seg_stat.name_ = file.segment_id_;
            seg_stat.row_count_ = (int64_t)file.row_count_;
            seg_stat.index_name_ = index_type_name[file.engine_type_];
            seg_stat.data_size_ = (int64_t)file.file_size_;
            segments_stat.emplace_back(seg_stat);
        }

        PartitionStat partition_stat;
        if (name_tag.first == table_id) {
            partition_stat.tag_ = milvus::engine::DEFAULT_PARTITON_TAG;
        } else {
            partition_stat.tag_ = name_tag.second;
        }

        partition_stat.segments_stat_.swap(segments_stat);
        table_info.partitions_stat_.emplace_back(partition_stat);
    }

    return Status::OK();
}

Status
DBImpl::PreloadTable(const std::string& table_id) {
    if (!initialized_.load(std::memory_order_acquire)) {
        return SHUTDOWN_ERROR;
    }

    // step 1: get all table files from parent table
    std::vector<size_t> ids;
    meta::TableFilesSchema files_array;
    auto status = GetFilesToSearch(table_id, ids, files_array);
    if (!status.ok()) {
        return status;
    }

    // step 2: get files from partition tables
    std::vector<meta::TableSchema> partition_array;
    status = meta_ptr_->ShowPartitions(table_id, partition_array);
    for (auto& schema : partition_array) {
        status = GetFilesToSearch(schema.table_id_, ids, files_array);
    }

    int64_t size = 0;
    int64_t cache_total = cache::CpuCacheMgr::GetInstance()->CacheCapacity();
    int64_t cache_usage = cache::CpuCacheMgr::GetInstance()->CacheUsage();
    int64_t available_size = cache_total - cache_usage;

    // step 3: load file one by one
    ENGINE_LOG_DEBUG << "Begin pre-load table:" + table_id + ", totally " << files_array.size()
                     << " files need to be pre-loaded";
    TimeRecorderAuto rc("Pre-load table:" + table_id);
    for (auto& file : files_array) {
        EngineType engine_type;
        if (file.file_type_ == meta::TableFileSchema::FILE_TYPE::RAW ||
            file.file_type_ == meta::TableFileSchema::FILE_TYPE::TO_INDEX ||
            file.file_type_ == meta::TableFileSchema::FILE_TYPE::BACKUP) {
            engine_type = server::ValidationUtil::IsBinaryMetricType(file.metric_type_) ? EngineType::FAISS_BIN_IDMAP
                                                                                        : EngineType::FAISS_IDMAP;
        } else {
            engine_type = (EngineType)file.engine_type_;
        }
        ExecutionEnginePtr engine = EngineFactory::Build(file.dimension_, file.location_, engine_type,
                                                         (MetricType)file.metric_type_, file.nlist_);
        fiu_do_on("DBImpl.PreloadTable.null_engine", engine = nullptr);
        if (engine == nullptr) {
            ENGINE_LOG_ERROR << "Invalid engine type";
            return Status(DB_ERROR, "Invalid engine type");
        }

        size += engine->PhysicalSize();
        fiu_do_on("DBImpl.PreloadTable.exceed_cache", size = available_size + 1);
        if (size > available_size) {
            ENGINE_LOG_DEBUG << "Pre-load canceled since cache almost full";
            return Status(SERVER_CACHE_FULL, "Cache is full");
        } else {
            try {
                fiu_do_on("DBImpl.PreloadTable.engine_throw_exception", throw std::exception());
                std::string msg = "Pre-loaded file: " + file.file_id_ + " size: " + std::to_string(file.file_size_);
                TimeRecorderAuto rc_1(msg);
                engine->Load(true);
            } catch (std::exception& ex) {
                std::string msg = "Pre-load table encounter exception: " + std::string(ex.what());
                ENGINE_LOG_ERROR << msg;
                return Status(DB_ERROR, msg);
            }
        }
    }

    return Status::OK();
}

Status
DBImpl::UpdateTableFlag(const std::string& table_id, int64_t flag) {
    if (!initialized_.load(std::memory_order_acquire)) {
        return SHUTDOWN_ERROR;
    }

    return meta_ptr_->UpdateTableFlag(table_id, flag);
}

Status
DBImpl::GetTableRowCount(const std::string& table_id, uint64_t& row_count) {
    if (!initialized_.load(std::memory_order_acquire)) {
        return SHUTDOWN_ERROR;
    }

    return GetTableRowCountRecursively(table_id, row_count);
}

Status
DBImpl::CreatePartition(const std::string& table_id, const std::string& partition_name,
                        const std::string& partition_tag) {
    if (!initialized_.load(std::memory_order_acquire)) {
        return SHUTDOWN_ERROR;
    }

    uint64_t lsn = 0;
    meta_ptr_->GetTableFlushLSN(table_id, lsn);
    return meta_ptr_->CreatePartition(table_id, partition_name, partition_tag, lsn);
}

Status
DBImpl::DropPartition(const std::string& partition_name) {
    if (!initialized_.load(std::memory_order_acquire)) {
        return SHUTDOWN_ERROR;
    }

    auto status = mem_mgr_->EraseMemVector(partition_name);  // not allow insert
    status = meta_ptr_->DropPartition(partition_name);       // soft delete table

    // scheduler will determine when to delete table files
    auto nres = scheduler::ResMgrInst::GetInstance()->GetNumOfComputeResource();
    scheduler::DeleteJobPtr job = std::make_shared<scheduler::DeleteJob>(partition_name, meta_ptr_, nres);
    scheduler::JobMgrInst::GetInstance()->Put(job);
    job->WaitAndDelete();

    return Status::OK();
}

Status
DBImpl::DropPartitionByTag(const std::string& table_id, const std::string& partition_tag) {
    if (!initialized_.load(std::memory_order_acquire)) {
        return SHUTDOWN_ERROR;
    }

    std::string partition_name;
    auto status = meta_ptr_->GetPartitionName(table_id, partition_tag, partition_name);
    if (!status.ok()) {
        ENGINE_LOG_ERROR << status.message();
        return status;
    }

    return DropPartition(partition_name);
}

Status
DBImpl::ShowPartitions(const std::string& table_id, std::vector<meta::TableSchema>& partition_schema_array) {
    if (!initialized_.load(std::memory_order_acquire)) {
        return SHUTDOWN_ERROR;
    }

    return meta_ptr_->ShowPartitions(table_id, partition_schema_array);
}

Status
DBImpl::InsertVectors(const std::string& table_id, const std::string& partition_tag, VectorsData& vectors) {
    //    ENGINE_LOG_DEBUG << "Insert " << n << " vectors to cache";
    if (!initialized_.load(std::memory_order_acquire)) {
        return SHUTDOWN_ERROR;
    }

    // insert vectors into target table
    // (zhiru): generate ids
    if (vectors.id_array_.empty()) {
        auto id_generator = std::make_shared<SimpleIDGenerator>();
        id_generator->GetNextIDNumbers(vectors.vector_count_, vectors.id_array_);
    }

    Status status;
    if (options_.wal_enable_) {
        std::string target_table_name;
        status = GetPartitionByTag(table_id, partition_tag, target_table_name);
        if (!status.ok()) {
            return status;
        }

        if (!vectors.float_data_.empty()) {
            wal_mgr_->Insert(table_id, partition_tag, vectors.id_array_, vectors.float_data_);
        } else if (!vectors.binary_data_.empty()) {
            wal_mgr_->Insert(table_id, partition_tag, vectors.id_array_, vectors.binary_data_);
        }
        wal_task_swn_.Notify();

    } else {
        wal::MXLogRecord record;
        record.lsn = 0;  // need to get from meta ?
        record.table_id = table_id;
        record.partition_tag = partition_tag;
        record.ids = vectors.id_array_.data();
        record.length = vectors.vector_count_;
        if (vectors.binary_data_.empty()) {
            record.type = wal::MXLogType::InsertVector;
            record.data = vectors.float_data_.data();
            record.data_size = vectors.float_data_.size() * sizeof(float);
        } else {
            record.type = wal::MXLogType::InsertBinary;
            record.ids = vectors.id_array_.data();
            record.length = vectors.vector_count_;
            record.data = vectors.binary_data_.data();
            record.data_size = vectors.binary_data_.size() * sizeof(uint8_t);
        }

        status = ExecWalRecord(record);
    }

    return status;
}

Status
DBImpl::DeleteVector(const std::string& table_id, IDNumber vector_id) {
    IDNumbers ids;
    ids.push_back(vector_id);
    return DeleteVectors(table_id, ids);
}

Status
DBImpl::DeleteVectors(const std::string& table_id, IDNumbers vector_ids) {
    if (!initialized_.load(std::memory_order_acquire)) {
        return SHUTDOWN_ERROR;
    }

    Status status;
    if (options_.wal_enable_) {
        wal_mgr_->DeleteById(table_id, vector_ids);
        wal_task_swn_.Notify();

    } else {
        wal::MXLogRecord record;
        record.lsn = 0;  // need to get from meta ?
        record.type = wal::MXLogType::Delete;
        record.table_id = table_id;
        record.ids = vector_ids.data();
        record.length = vector_ids.size();

        status = ExecWalRecord(record);
    }

    return status;
}

Status
DBImpl::Flush(const std::string& table_id) {
    if (!initialized_.load(std::memory_order_acquire)) {
        return SHUTDOWN_ERROR;
    }

    Status status;
    bool has_table;
    status = HasTable(table_id, has_table);
    if (!status.ok()) {
        return status;
    }
    if (!has_table) {
        ENGINE_LOG_ERROR << "Table to flush does not exist: " << table_id;
        return Status(DB_NOT_FOUND, "Table to flush does not exist");
    }

    ENGINE_LOG_DEBUG << "Begin flush table: " << table_id;

    if (options_.wal_enable_) {
        ENGINE_LOG_DEBUG << "WAL flush";
        auto lsn = wal_mgr_->Flush(table_id);
        ENGINE_LOG_DEBUG << "wal_mgr_->Flush";
        if (lsn != 0) {
            wal_task_swn_.Notify();
            flush_task_swn_.Wait();
            ENGINE_LOG_DEBUG << "flush_task_swn_.Wait()";
        }

    } else {
        ENGINE_LOG_DEBUG << "MemTable flush";
        wal::MXLogRecord record;
        record.type = wal::MXLogType::Flush;
        record.table_id = table_id;
        status = ExecWalRecord(record);
    }

    ENGINE_LOG_DEBUG << "End flush table: " << table_id;

    return status;
}

Status
DBImpl::Flush() {
    if (!initialized_.load(std::memory_order_acquire)) {
        return SHUTDOWN_ERROR;
    }

    ENGINE_LOG_DEBUG << "Begin flush all tables";

    Status status;
    if (options_.wal_enable_) {
        ENGINE_LOG_DEBUG << "WAL flush";
        auto lsn = wal_mgr_->Flush();
        if (lsn != 0) {
            wal_task_swn_.Notify();
            flush_task_swn_.Wait();
        }
    } else {
        ENGINE_LOG_DEBUG << "MemTable flush";
        wal::MXLogRecord record;
        record.type = wal::MXLogType::Flush;
        status = ExecWalRecord(record);
    }

    ENGINE_LOG_DEBUG << "End flush all tables";

    return status;
}

Status
DBImpl::Compact(const std::string& table_id) {
    // TODO: WAL???
    if (!initialized_.load(std::memory_order_acquire)) {
        return SHUTDOWN_ERROR;
    }

    engine::meta::TableSchema table_schema;
    table_schema.table_id_ = table_id;
    auto status = DescribeTable(table_schema);
    if (!status.ok()) {
        if (status.code() == DB_NOT_FOUND) {
            ENGINE_LOG_ERROR << "Table to compact does not exist: " << table_id;
            return Status(DB_NOT_FOUND, "Table to compact does not exist");
        } else {
            return status;
        }
    } else {
        if (!table_schema.owner_table_.empty()) {
            ENGINE_LOG_ERROR << "Table to compact does not exist: " << table_id;
            return Status(DB_NOT_FOUND, "Table to compact does not exist");
        }
    }

    ENGINE_LOG_DEBUG << "Compacting table: " << table_id;

    const std::lock_guard<std::mutex> lock(flush_merge_compact_mutex_);

    // Drop all index
    status = DropIndex(table_id);
    if (!status.ok()) {
        std::string err_msg = "Failed to drop index in compact: " + status.message();
        ENGINE_LOG_ERROR << err_msg;
        return Status(DB_ERROR, err_msg);
    }

    // Get files to compact from meta.
    std::vector<int> file_types{meta::TableFileSchema::FILE_TYPE::RAW, meta::TableFileSchema::FILE_TYPE::TO_INDEX};
    meta::TableFilesSchema files_to_compact;
    status = meta_ptr_->FilesByType(table_id, file_types, files_to_compact);
    if (!status.ok()) {
        std::string err_msg = "Failed to get files to compact: " + status.message();
        ENGINE_LOG_ERROR << err_msg;
        return Status(DB_ERROR, err_msg);
    }

    ENGINE_LOG_DEBUG << "Found " << files_to_compact.size() << " segment to compact";

    OngoingFileChecker::GetInstance().MarkOngoingFiles(files_to_compact);
    for (auto& file : files_to_compact) {
        status = CompactFile(table_id, file);

        if (!status.ok()) {
            OngoingFileChecker::GetInstance().UnmarkOngoingFiles(files_to_compact);
            return status;
        }
    }
    OngoingFileChecker::GetInstance().UnmarkOngoingFiles(files_to_compact);

    ENGINE_LOG_DEBUG << "Finished compacting table: " << table_id;

    return status;
}

Status
DBImpl::CompactFile(const std::string& table_id, const milvus::engine::meta::TableFileSchema& file) {
    ENGINE_LOG_DEBUG << "Compacting segment " << file.segment_id_ << " for table: " << table_id;

    // Create new table file
    meta::TableFileSchema compacted_file;
    compacted_file.table_id_ = table_id;
    // compacted_file.date_ = date;
    compacted_file.file_type_ = meta::TableFileSchema::NEW_MERGE;  // TODO: use NEW_MERGE for now
    Status status = meta_ptr_->CreateTableFile(compacted_file);

    if (!status.ok()) {
        ENGINE_LOG_ERROR << "Failed to create table file: " << status.message();
        return status;
    }

    // Compact (merge) file to the newly created table file
    meta::TableFilesSchema updated;

    std::string new_segment_dir;
    utils::GetParentPath(compacted_file.location_, new_segment_dir);
    auto segment_writer_ptr = std::make_shared<segment::SegmentWriter>(new_segment_dir);

    std::string segment_dir_to_merge;
    utils::GetParentPath(file.location_, segment_dir_to_merge);

    ENGINE_LOG_DEBUG << "Compacting begin...";
    segment_writer_ptr->Merge(segment_dir_to_merge, compacted_file.file_id_);

    auto file_to_compact = file;
    file_to_compact.file_type_ = meta::TableFileSchema::TO_DELETE;
    updated.emplace_back(file_to_compact);

    // Serialize
    ENGINE_LOG_DEBUG << "Serializing compacted segment...";
    status = segment_writer_ptr->Serialize();
    if (!status.ok()) {
        ENGINE_LOG_ERROR << "Failed to serialize compacted segment: " << status.message();
        compacted_file.file_type_ = meta::TableFileSchema::TO_DELETE;
        auto mark_status = meta_ptr_->UpdateTableFile(compacted_file);
        if (mark_status.ok()) {
            ENGINE_LOG_DEBUG << "Mark file: " << compacted_file.file_id_ << " to to_delete";
        }
        return status;
    }

    // Drop index again, in case some files were in the index building process during merging
    // TODO: might be too frequent?
    DropIndex(table_id);

    // Update table files state
    // if index type isn't IDMAP, set file type to TO_INDEX if file size exceed index_file_size
    // else set file type to RAW, no need to build index
    if (compacted_file.engine_type_ != (int)EngineType::FAISS_IDMAP) {
        compacted_file.file_type_ = (segment_writer_ptr->Size() >= compacted_file.index_file_size_)
                                        ? meta::TableFileSchema::TO_INDEX
                                        : meta::TableFileSchema::RAW;
    } else {
        compacted_file.file_type_ = meta::TableFileSchema::RAW;
    }
    compacted_file.file_size_ = segment_writer_ptr->Size();
    compacted_file.row_count_ = segment_writer_ptr->VectorCount();

    if (compacted_file.row_count_ == 0) {
        ENGINE_LOG_DEBUG << "Compacted segment is empty. Mark it as TO_DELETE";
        compacted_file.file_type_ = meta::TableFileSchema::TO_DELETE;
    }

    updated.emplace_back(compacted_file);
    status = meta_ptr_->UpdateTableFiles(updated);

    ENGINE_LOG_DEBUG << "Compacted segment " << compacted_file.segment_id_ << " from "
                     << std::to_string(file_to_compact.file_size_) << " bytes to "
                     << std::to_string(compacted_file.file_size_) << " bytes";

    if (options_.insert_cache_immediately_) {
        segment_writer_ptr->Cache();
    }

    return status;
}

Status
DBImpl::GetVectorByID(const std::string& table_id, const IDNumber& vector_id, VectorsData& vector) {
    if (!initialized_.load(std::memory_order_acquire)) {
        return SHUTDOWN_ERROR;
    }

    bool has_table;
    auto status = HasTable(table_id, has_table);
    if (!has_table) {
        ENGINE_LOG_ERROR << "Table " << table_id << " does not exist: ";
        return Status(DB_NOT_FOUND, "Table does not exist");
    }
    if (!status.ok()) {
        return status;
    }

    meta::TableFilesSchema files_to_query;

    std::vector<int> file_types{meta::TableFileSchema::FILE_TYPE::RAW, meta::TableFileSchema::FILE_TYPE::TO_INDEX,
                                meta::TableFileSchema::FILE_TYPE::BACKUP};
    meta::TableFilesSchema table_files;
    status = meta_ptr_->FilesByType(table_id, file_types, files_to_query);
    if (!status.ok()) {
        std::string err_msg = "Failed to get files for GetVectorByID: " + status.message();
        ENGINE_LOG_ERROR << err_msg;
        return status;
    }

    std::vector<meta::TableSchema> partition_array;
    status = meta_ptr_->ShowPartitions(table_id, partition_array);
    for (auto& schema : partition_array) {
        meta::TableFilesSchema files;
        status = meta_ptr_->FilesByType(schema.table_id_, file_types, files);
        if (!status.ok()) {
            std::string err_msg = "Failed to get files for GetVectorByID: " + status.message();
            ENGINE_LOG_ERROR << err_msg;
            return status;
        }
        files_to_query.insert(files_to_query.end(), std::make_move_iterator(files.begin()),
                              std::make_move_iterator(files.end()));
    }

    if (files_to_query.empty()) {
        ENGINE_LOG_DEBUG << "No files to get vector by id from";
        return Status::OK();
    }

    cache::CpuCacheMgr::GetInstance()->PrintInfo();
    OngoingFileChecker::GetInstance().MarkOngoingFiles(files_to_query);

    status = GetVectorByIdHelper(table_id, vector_id, vector, files_to_query);

    OngoingFileChecker::GetInstance().UnmarkOngoingFiles(files_to_query);
    cache::CpuCacheMgr::GetInstance()->PrintInfo();

    return status;
}

Status
DBImpl::GetVectorIDs(const std::string& table_id, const std::string& segment_id, IDNumbers& vector_ids) {
    if (!initialized_.load(std::memory_order_acquire)) {
        return SHUTDOWN_ERROR;
    }

    // step 1: check table existence
    bool has_table;
    auto status = HasTable(table_id, has_table);
    if (!has_table) {
        ENGINE_LOG_ERROR << "Table " << table_id << " does not exist: ";
        return Status(DB_NOT_FOUND, "Table does not exist");
    }
    if (!status.ok()) {
        return status;
    }

    //  step 2: find segment
    meta::TableFilesSchema table_files;
    status = meta_ptr_->GetTableFilesBySegmentId(segment_id, table_files);
    if (!status.ok()) {
        return status;
    }

    if (table_files.empty()) {
        return Status(DB_NOT_FOUND, "Segment does not exist");
    }

    // check the segment is belong to this table
    if (table_files[0].table_id_ != table_id) {
        // the segment could be in a partition under this table
        meta::TableSchema table_schema;
        table_schema.table_id_ = table_files[0].table_id_;
        status = DescribeTable(table_schema);
        if (table_schema.owner_table_ != table_id) {
            return Status(DB_NOT_FOUND, "Segment does not belong to this table");
        }
    }

    // step 3: load segment ids and delete offset
    std::string segment_dir;
    engine::utils::GetParentPath(table_files[0].location_, segment_dir);
    segment::SegmentReader segment_reader(segment_dir);

    std::vector<segment::doc_id_t> uids;
    status = segment_reader.LoadUids(uids);
    if (!status.ok()) {
        return status;
    }

    segment::DeletedDocsPtr deleted_docs_ptr;
    status = segment_reader.LoadDeletedDocs(deleted_docs_ptr);
    if (!status.ok()) {
        return status;
    }

    // step 4: construct id array
    // avoid duplicate offset and erase from max offset to min offset
    auto& deleted_offset = deleted_docs_ptr->GetDeletedDocs();
    std::set<segment::offset_t, std::greater<segment::offset_t>> ordered_offset;
    for (segment::offset_t offset : deleted_offset) {
        ordered_offset.insert(offset);
    }
    for (segment::offset_t offset : ordered_offset) {
        uids.erase(uids.begin() + offset);
    }
    vector_ids.swap(uids);

    return status;
}

Status
DBImpl::GetVectorByIdHelper(const std::string& table_id, IDNumber vector_id, VectorsData& vector,
                            const meta::TableFilesSchema& files) {
    ENGINE_LOG_DEBUG << "Getting vector by id in " << files.size() << " files";

    for (auto& file : files) {
        // Load bloom filter
        std::string segment_dir;
        engine::utils::GetParentPath(file.location_, segment_dir);
        segment::SegmentReader segment_reader(segment_dir);
        segment::IdBloomFilterPtr id_bloom_filter_ptr;
        segment_reader.LoadBloomFilter(id_bloom_filter_ptr);

        // Check if the id is present in bloom filter.
        if (id_bloom_filter_ptr->Check(vector_id)) {
            // Load uids and check if the id is indeed present. If yes, find its offset.
            std::vector<int64_t> offsets;
            std::vector<segment::doc_id_t> uids;
            auto status = segment_reader.LoadUids(uids);
            if (!status.ok()) {
                return status;
            }

            auto found = std::find(uids.begin(), uids.end(), vector_id);
            if (found != uids.end()) {
                auto offset = std::distance(uids.begin(), found);

                // Check whether the id has been deleted
                segment::DeletedDocsPtr deleted_docs_ptr;
                status = segment_reader.LoadDeletedDocs(deleted_docs_ptr);
                if (!status.ok()) {
                    return status;
                }
                auto& deleted_docs = deleted_docs_ptr->GetDeletedDocs();

                auto deleted = std::find(deleted_docs.begin(), deleted_docs.end(), offset);
                if (deleted == deleted_docs.end()) {
                    // Load raw vector
                    bool is_binary = server::ValidationUtil::IsBinaryMetricType(file.metric_type_);
                    size_t single_vector_bytes = is_binary ? file.dimension_ / 8 : file.dimension_ * sizeof(float);
                    std::vector<uint8_t> raw_vector;
                    status = segment_reader.LoadVectors(offset * single_vector_bytes, single_vector_bytes, raw_vector);
                    if (!status.ok()) {
                        return status;
                    }

                    vector.vector_count_ = 1;
                    if (is_binary) {
                        vector.binary_data_ = std::move(raw_vector);
                    } else {
                        std::vector<float> float_vector;
                        float_vector.resize(file.dimension_);
                        memcpy(float_vector.data(), raw_vector.data(), single_vector_bytes);
                        vector.float_data_ = std::move(float_vector);
                    }
                    return Status::OK();
                }
            }
        } else {
            continue;
        }
    }

    return Status::OK();
}

Status
DBImpl::CreateIndex(const std::string& table_id, const TableIndex& index) {
    if (!initialized_.load(std::memory_order_acquire)) {
        return SHUTDOWN_ERROR;
    }

    // serialize memory data
    //    std::set<std::string> sync_table_ids;
    //    auto status = SyncMemData(sync_table_ids);
    auto status = Flush();

    {
        std::unique_lock<std::mutex> lock(build_index_mutex_);

        // step 1: check index difference
        TableIndex old_index;
        status = DescribeIndex(table_id, old_index);
        if (!status.ok()) {
            ENGINE_LOG_ERROR << "Failed to get table index info for table: " << table_id;
            return status;
        }

        // step 2: update index info
        TableIndex new_index = index;
        new_index.metric_type_ = old_index.metric_type_;  // dont change metric type, it was defined by CreateTable
        if (!utils::IsSameIndex(old_index, new_index)) {
            status = UpdateTableIndexRecursively(table_id, new_index);
            if (!status.ok()) {
                return status;
            }
        }
    }

    // step 3: let merge file thread finish
    // to avoid duplicate data bug
    WaitMergeFileFinish();

    // step 4: wait and build index
    status = index_failed_checker_.CleanFailedIndexFileOfTable(table_id);
    status = BuildTableIndexRecursively(table_id, index);

    return status;
}

Status
DBImpl::DescribeIndex(const std::string& table_id, TableIndex& index) {
    if (!initialized_.load(std::memory_order_acquire)) {
        return SHUTDOWN_ERROR;
    }

    return meta_ptr_->DescribeTableIndex(table_id, index);
}

Status
DBImpl::DropIndex(const std::string& table_id) {
    if (!initialized_.load(std::memory_order_acquire)) {
        return SHUTDOWN_ERROR;
    }

    ENGINE_LOG_DEBUG << "Drop index for table: " << table_id;
    return DropTableIndexRecursively(table_id);
}

Status
DBImpl::QueryByID(const std::shared_ptr<server::Context>& context, const std::string& table_id,
                  const std::vector<std::string>& partition_tags, uint64_t k, uint64_t nprobe, IDNumber vector_id,
                  ResultIds& result_ids, ResultDistances& result_distances) {
    if (!initialized_.load(std::memory_order_acquire)) {
        return SHUTDOWN_ERROR;
    }

    VectorsData vectors_data = VectorsData();
    vectors_data.id_array_.emplace_back(vector_id);
    vectors_data.vector_count_ = 1;
    Status result = Query(context, table_id, partition_tags, k, nprobe, vectors_data, result_ids, result_distances);
    return result;
}

Status
DBImpl::Query(const std::shared_ptr<server::Context>& context, const std::string& table_id,
              const std::vector<std::string>& partition_tags, uint64_t k, uint64_t nprobe, const VectorsData& vectors,
              ResultIds& result_ids, ResultDistances& result_distances) {
    auto query_ctx = context->Child("Query");

    if (!initialized_.load(std::memory_order_acquire)) {
        return SHUTDOWN_ERROR;
    }

    Status status;
    std::vector<size_t> ids;
    meta::TableFilesSchema files_array;

    if (partition_tags.empty()) {
        // no partition tag specified, means search in whole table
        // get all table files from parent table
        status = GetFilesToSearch(table_id, ids, files_array);
        if (!status.ok()) {
            return status;
        }

        std::vector<meta::TableSchema> partition_array;
        status = meta_ptr_->ShowPartitions(table_id, partition_array);
        for (auto& schema : partition_array) {
            status = GetFilesToSearch(schema.table_id_, ids, files_array);
        }

        if (files_array.empty()) {
            return Status::OK();
        }
    } else {
        // get files from specified partitions
        std::set<std::string> partition_name_array;
        GetPartitionsByTags(table_id, partition_tags, partition_name_array);

        for (auto& partition_name : partition_name_array) {
            status = GetFilesToSearch(partition_name, ids, files_array);
        }

        if (files_array.empty()) {
            return Status::OK();
        }
    }

    cache::CpuCacheMgr::GetInstance()->PrintInfo();  // print cache info before query
    status = QueryAsync(query_ctx, table_id, files_array, k, nprobe, vectors, result_ids, result_distances);
    cache::CpuCacheMgr::GetInstance()->PrintInfo();  // print cache info after query

    query_ctx->GetTraceContext()->GetSpan()->Finish();

    return status;
}

Status
DBImpl::QueryByFileID(const std::shared_ptr<server::Context>& context, const std::string& table_id,
                      const std::vector<std::string>& file_ids, uint64_t k, uint64_t nprobe, const VectorsData& vectors,
                      ResultIds& result_ids, ResultDistances& result_distances) {
    auto query_ctx = context->Child("Query by file id");

    if (!initialized_.load(std::memory_order_acquire)) {
        return SHUTDOWN_ERROR;
    }

    // get specified files
    std::vector<size_t> ids;
    for (auto& id : file_ids) {
        meta::TableFileSchema table_file;
        table_file.table_id_ = table_id;
        std::string::size_type sz;
        ids.push_back(std::stoul(id, &sz));
    }

    meta::TableFilesSchema files_array;
    auto status = GetFilesToSearch(table_id, ids, files_array);
    if (!status.ok()) {
        return status;
    }

    fiu_do_on("DBImpl.QueryByFileID.empty_files_array", files_array.clear());
    if (files_array.empty()) {
        return Status(DB_ERROR, "Invalid file id");
    }

    cache::CpuCacheMgr::GetInstance()->PrintInfo();  // print cache info before query
    status = QueryAsync(query_ctx, table_id, files_array, k, nprobe, vectors, result_ids, result_distances);
    cache::CpuCacheMgr::GetInstance()->PrintInfo();  // print cache info after query

    query_ctx->GetTraceContext()->GetSpan()->Finish();

    return status;
}

Status
DBImpl::Size(uint64_t& result) {
    if (!initialized_.load(std::memory_order_acquire)) {
        return SHUTDOWN_ERROR;
    }

    return meta_ptr_->Size(result);
}

///////////////////////////////////////////////////////////////////////////////////////////////////////////////////
// internal methods
///////////////////////////////////////////////////////////////////////////////////////////////////////////////////
Status
DBImpl::QueryAsync(const std::shared_ptr<server::Context>& context, const std::string& table_id,
                   const meta::TableFilesSchema& files, uint64_t k, uint64_t nprobe, const VectorsData& vectors,
                   ResultIds& result_ids, ResultDistances& result_distances) {
    auto query_async_ctx = context->Child("Query Async");

    server::CollectQueryMetrics metrics(vectors.vector_count_);

    TimeRecorder rc("");

    // step 1: construct search job
    auto status = OngoingFileChecker::GetInstance().MarkOngoingFiles(files);

    ENGINE_LOG_DEBUG << "Engine query begin, index file count: " << files.size();
    scheduler::SearchJobPtr job = std::make_shared<scheduler::SearchJob>(query_async_ctx, k, nprobe, vectors);
    for (auto& file : files) {
        scheduler::TableFileSchemaPtr file_ptr = std::make_shared<meta::TableFileSchema>(file);
        job->AddIndexFile(file_ptr);
    }

    // step 2: put search job to scheduler and wait result
    scheduler::JobMgrInst::GetInstance()->Put(job);
    job->WaitResult();

    status = OngoingFileChecker::GetInstance().UnmarkOngoingFiles(files);
    if (!job->GetStatus().ok()) {
        return job->GetStatus();
    }

    // step 3: construct results
    result_ids = job->GetResultIds();
    result_distances = job->GetResultDistances();
    rc.ElapseFromBegin("Engine query totally cost");

    query_async_ctx->GetTraceContext()->GetSpan()->Finish();

    return Status::OK();
}

void
DBImpl::BackgroundTimerTask() {
    server::SystemInfo::GetInstance().Init();
    while (true) {
        if (!initialized_.load(std::memory_order_acquire)) {
            WaitMergeFileFinish();
            WaitBuildIndexFinish();

            ENGINE_LOG_DEBUG << "DB background thread exit";
            break;
        }

        std::this_thread::sleep_for(std::chrono::milliseconds(options_.auto_flush_interval_));

        StartMetricTask();
        StartMergeTask();
        StartBuildIndexTask();
    }
}

void
DBImpl::WaitMergeFileFinish() {
    ENGINE_LOG_DEBUG << "Begin WaitMergeFileFinish";
    std::lock_guard<std::mutex> lck(merge_result_mutex_);
    for (auto& iter : merge_thread_results_) {
        iter.wait();
    }
    ENGINE_LOG_DEBUG << "End WaitMergeFileFinish";
}

void
DBImpl::WaitBuildIndexFinish() {
    ENGINE_LOG_DEBUG << "Begin WaitBuildIndexFinish";
    std::lock_guard<std::mutex> lck(index_result_mutex_);
    for (auto& iter : index_thread_results_) {
        iter.wait();
    }
    ENGINE_LOG_DEBUG << "End WaitBuildIndexFinish";
}

void
DBImpl::StartMetricTask() {
    static uint64_t metric_clock_tick = 0;
    ++metric_clock_tick;
    if (metric_clock_tick % METRIC_ACTION_INTERVAL != 0) {
        return;
    }

    server::Metrics::GetInstance().KeepingAliveCounterIncrement(METRIC_ACTION_INTERVAL);
    int64_t cache_usage = cache::CpuCacheMgr::GetInstance()->CacheUsage();
    int64_t cache_total = cache::CpuCacheMgr::GetInstance()->CacheCapacity();
    fiu_do_on("DBImpl.StartMetricTask.InvalidTotalCache", cache_total = 0);

    if (cache_total > 0) {
        double cache_usage_double = cache_usage;
        server::Metrics::GetInstance().CpuCacheUsageGaugeSet(cache_usage_double * 100 / cache_total);
    } else {
        server::Metrics::GetInstance().CpuCacheUsageGaugeSet(0);
    }

    server::Metrics::GetInstance().GpuCacheUsageGaugeSet();
    uint64_t size;
    Size(size);
    server::Metrics::GetInstance().DataFileSizeGaugeSet(size);
    server::Metrics::GetInstance().CPUUsagePercentSet();
    server::Metrics::GetInstance().RAMUsagePercentSet();
    server::Metrics::GetInstance().GPUPercentGaugeSet();
    server::Metrics::GetInstance().GPUMemoryUsageGaugeSet();
    server::Metrics::GetInstance().OctetsSet();

    server::Metrics::GetInstance().CPUCoreUsagePercentSet();
    server::Metrics::GetInstance().GPUTemperature();
    server::Metrics::GetInstance().CPUTemperature();
    server::Metrics::GetInstance().PushToGateway();
}

void
DBImpl::StartMergeTask() {
    static uint64_t compact_clock_tick = 0;
    ++compact_clock_tick;
    if (compact_clock_tick % COMPACT_ACTION_INTERVAL != 0) {
        return;
    }

    if (!options_.wal_enable_) {
        Flush();
    }

    // ENGINE_LOG_DEBUG << "Begin StartMergeTask";
    // merge task has been finished?
    {
        std::lock_guard<std::mutex> lck(merge_result_mutex_);
        if (!merge_thread_results_.empty()) {
            std::chrono::milliseconds span(10);
            if (merge_thread_results_.back().wait_for(span) == std::future_status::ready) {
                merge_thread_results_.pop_back();
            }
        }
    }

    // add new merge task
    {
        std::lock_guard<std::mutex> lck(merge_result_mutex_);
        if (merge_thread_results_.empty()) {
            // collect merge files for all tables(if merge_table_ids_ is empty) for two reasons:
            // 1. other tables may still has un-merged files
            // 2. server may be closed unexpected, these un-merge files need to be merged when server restart
            if (merge_table_ids_.empty()) {
                std::vector<meta::TableSchema> table_schema_array;
                meta_ptr_->AllTables(table_schema_array);
                for (auto& schema : table_schema_array) {
                    merge_table_ids_.insert(schema.table_id_);
                }
            }

            // start merge file thread
            merge_thread_results_.push_back(
                merge_thread_pool_.enqueue(&DBImpl::BackgroundMerge, this, merge_table_ids_));
            merge_table_ids_.clear();
        }
    }

    // ENGINE_LOG_DEBUG << "End StartMergeTask";
}

Status
DBImpl::MergeFiles(const std::string& table_id, const meta::TableFilesSchema& files) {
    const std::lock_guard<std::mutex> lock(flush_merge_compact_mutex_);

    ENGINE_LOG_DEBUG << "Merge files for table: " << table_id;

    // step 1: create table file
    meta::TableFileSchema table_file;
    table_file.table_id_ = table_id;
    table_file.file_type_ = meta::TableFileSchema::NEW_MERGE;
    Status status = meta_ptr_->CreateTableFile(table_file);

    if (!status.ok()) {
        ENGINE_LOG_ERROR << "Failed to create table: " << status.ToString();
        return status;
    }

    // step 2: merge files
    /*
    ExecutionEnginePtr index =
        EngineFactory::Build(table_file.dimension_, table_file.location_, (EngineType)table_file.engine_type_,
                             (MetricType)table_file.metric_type_, table_file.nlist_);
*/
    meta::TableFilesSchema updated;

    std::string new_segment_dir;
    utils::GetParentPath(table_file.location_, new_segment_dir);
    auto segment_writer_ptr = std::make_shared<segment::SegmentWriter>(new_segment_dir);

    for (auto& file : files) {
        server::CollectMergeFilesMetrics metrics;
        std::string segment_dir_to_merge;
        utils::GetParentPath(file.location_, segment_dir_to_merge);
        segment_writer_ptr->Merge(segment_dir_to_merge, table_file.file_id_);
        auto file_schema = file;
        file_schema.file_type_ = meta::TableFileSchema::TO_DELETE;
        updated.push_back(file_schema);
        auto size = segment_writer_ptr->Size();
        if (size >= file_schema.index_file_size_) {
            break;
        }
    }

    // step 3: serialize to disk
    try {
        status = segment_writer_ptr->Serialize();
        fiu_do_on("DBImpl.MergeFiles.Serialize_ThrowException", throw std::exception());
        fiu_do_on("DBImpl.MergeFiles.Serialize_ErrorStatus", status = Status(DB_ERROR, ""));
<<<<<<< HEAD
        if (!status.ok()) {
            ENGINE_LOG_ERROR << "Failed to persist merged segment: " << new_segment_dir
                             << ". Error: " << status.message();
        }
=======
>>>>>>> 84628a40
    } catch (std::exception& ex) {
        std::string msg = "Serialize merged index encounter exception: " + std::string(ex.what());
        ENGINE_LOG_ERROR << msg;
        status = Status(DB_ERROR, msg);
    }

    if (!status.ok()) {
        ENGINE_LOG_ERROR << "Failed to persist merged segment: " << new_segment_dir << ". Error: " << status.message();

        // if failed to serialize merge file to disk
        // typical error: out of disk space, out of memory or permission denied
        table_file.file_type_ = meta::TableFileSchema::TO_DELETE;
        status = meta_ptr_->UpdateTableFile(table_file);
<<<<<<< HEAD
        ENGINE_LOG_DEBUG << "Mark file: " << table_file.file_id_ << " to to_delete";
=======
        ENGINE_LOG_DEBUG << "Failed to update file to index, mark file: " << table_file.file_id_ << " to to_delete";

>>>>>>> 84628a40
        return status;
    }

    // step 4: update table files state
    // if index type isn't IDMAP, set file type to TO_INDEX if file size exceed index_file_size
    // else set file type to RAW, no need to build index
    if (table_file.engine_type_ != (int)EngineType::FAISS_IDMAP) {
        table_file.file_type_ = (segment_writer_ptr->Size() >= table_file.index_file_size_)
                                    ? meta::TableFileSchema::TO_INDEX
                                    : meta::TableFileSchema::RAW;
    } else {
        table_file.file_type_ = meta::TableFileSchema::RAW;
    }
    table_file.file_size_ = segment_writer_ptr->Size();
    table_file.row_count_ = segment_writer_ptr->VectorCount();
    updated.push_back(table_file);
    status = meta_ptr_->UpdateTableFiles(updated);
    ENGINE_LOG_DEBUG << "New merged segment " << table_file.segment_id_ << " of size " << segment_writer_ptr->Size()
                     << " bytes";

    if (options_.insert_cache_immediately_) {
        segment_writer_ptr->Cache();
    }

    return status;
}

Status
DBImpl::BackgroundMergeFiles(const std::string& table_id) {
    // const std::lock_guard<std::mutex> lock(flush_merge_compact_mutex_);

    meta::TableFilesSchema raw_files;
    auto status = meta_ptr_->FilesToMerge(table_id, raw_files);
    if (!status.ok()) {
        ENGINE_LOG_ERROR << "Failed to get merge files for table: " << table_id;
        return status;
    }

    if (raw_files.size() < options_.merge_trigger_number_) {
        ENGINE_LOG_TRACE << "Files number not greater equal than merge trigger number, skip merge action";
        return Status::OK();
    }

    status = OngoingFileChecker::GetInstance().MarkOngoingFiles(raw_files);
    MergeFiles(table_id, raw_files);
    status = OngoingFileChecker::GetInstance().UnmarkOngoingFiles(raw_files);

    if (!initialized_.load(std::memory_order_acquire)) {
        ENGINE_LOG_DEBUG << "Server will shutdown, skip merge action for table: " << table_id;
    }

    return Status::OK();
}

void
DBImpl::BackgroundMerge(std::set<std::string> table_ids) {
    // ENGINE_LOG_TRACE << " Background merge thread start";

    Status status;
    for (auto& table_id : table_ids) {
        status = BackgroundMergeFiles(table_id);
        if (!status.ok()) {
            ENGINE_LOG_ERROR << "Merge files for table " << table_id << " failed: " << status.ToString();
        }

        if (!initialized_.load(std::memory_order_acquire)) {
            ENGINE_LOG_DEBUG << "Server will shutdown, skip merge action";
            break;
        }
    }

    meta_ptr_->Archive();

    {
        uint64_t ttl = 10 * meta::SECOND;  // default: file will be hard-deleted few seconds after soft-deleted
        if (options_.mode_ == DBOptions::MODE::CLUSTER_WRITABLE) {
            ttl = meta::HOUR;
        }

        meta_ptr_->CleanUpFilesWithTTL(ttl);
    }

    // ENGINE_LOG_TRACE << " Background merge thread exit";
}

void
DBImpl::StartBuildIndexTask(bool force) {
    static uint64_t index_clock_tick = 0;
    ++index_clock_tick;
    if (!force && (index_clock_tick % INDEX_ACTION_INTERVAL != 0)) {
        return;
    }

    // build index has been finished?
    {
        std::lock_guard<std::mutex> lck(index_result_mutex_);
        if (!index_thread_results_.empty()) {
            std::chrono::milliseconds span(10);
            if (index_thread_results_.back().wait_for(span) == std::future_status::ready) {
                index_thread_results_.pop_back();
            }
        }
    }

    // add new build index task
    {
        std::lock_guard<std::mutex> lck(index_result_mutex_);
        if (index_thread_results_.empty()) {
            index_thread_results_.push_back(index_thread_pool_.enqueue(&DBImpl::BackgroundBuildIndex, this));
        }
    }
}

void
DBImpl::BackgroundBuildIndex() {
    std::unique_lock<std::mutex> lock(build_index_mutex_);
    meta::TableFilesSchema to_index_files;
    meta_ptr_->FilesToIndex(to_index_files);
    Status status = index_failed_checker_.IgnoreFailedIndexFiles(to_index_files);

    if (!to_index_files.empty()) {
        ENGINE_LOG_DEBUG << "Background build index thread begin";
        status = OngoingFileChecker::GetInstance().MarkOngoingFiles(to_index_files);

        // step 2: put build index task to scheduler
        std::vector<std::pair<scheduler::BuildIndexJobPtr, scheduler::TableFileSchemaPtr>> job2file_map;
        for (auto& file : to_index_files) {
            scheduler::BuildIndexJobPtr job = std::make_shared<scheduler::BuildIndexJob>(meta_ptr_, options_);
            scheduler::TableFileSchemaPtr file_ptr = std::make_shared<meta::TableFileSchema>(file);
            job->AddToIndexFiles(file_ptr);
            scheduler::JobMgrInst::GetInstance()->Put(job);
            job2file_map.push_back(std::make_pair(job, file_ptr));
        }

        // step 3: wait build index finished and mark failed files
        for (auto iter = job2file_map.begin(); iter != job2file_map.end(); ++iter) {
            scheduler::BuildIndexJobPtr job = iter->first;
            meta::TableFileSchema& file_schema = *(iter->second.get());
            job->WaitBuildIndexFinish();
            if (!job->GetStatus().ok()) {
                Status status = job->GetStatus();
                ENGINE_LOG_ERROR << "Building index job " << job->id() << " failed: " << status.ToString();

                index_failed_checker_.MarkFailedIndexFile(file_schema, status.message());
            } else {
                ENGINE_LOG_DEBUG << "Building index job " << job->id() << " succeed.";

                index_failed_checker_.MarkSucceedIndexFile(file_schema);
            }
            status = OngoingFileChecker::GetInstance().UnmarkOngoingFile(file_schema);
        }

        ENGINE_LOG_DEBUG << "Background build index thread finished";
    }
}

Status
DBImpl::GetFilesToBuildIndex(const std::string& table_id, const std::vector<int>& file_types,
                             meta::TableFilesSchema& files) {
    files.clear();
    auto status = meta_ptr_->FilesByType(table_id, file_types, files);

    // only build index for files that row count greater than certain threshold
    for (auto it = files.begin(); it != files.end();) {
        if ((*it).file_type_ == static_cast<int>(meta::TableFileSchema::RAW) &&
            (*it).row_count_ < meta::BUILD_INDEX_THRESHOLD) {
            it = files.erase(it);
        } else {
            ++it;
        }
    }

    return Status::OK();
}

Status
DBImpl::GetFilesToSearch(const std::string& table_id, const std::vector<size_t>& file_ids,
                         meta::TableFilesSchema& files) {
    ENGINE_LOG_DEBUG << "Collect files from table: " << table_id;

    meta::TableFilesSchema search_files;
    auto status = meta_ptr_->FilesToSearch(table_id, file_ids, search_files);
    if (!status.ok()) {
        return status;
    }

    for (auto& file : search_files) {
        files.push_back(file);
    }
    return Status::OK();
}

Status
DBImpl::GetPartitionByTag(const std::string& table_id, const std::string& partition_tag, std::string& partition_name) {
    Status status;

    if (partition_tag.empty()) {
        partition_name = table_id;

    } else {
        // trim side-blank of tag, only compare valid characters
        // for example: " ab cd " is treated as "ab cd"
        std::string valid_tag = partition_tag;
        server::StringHelpFunctions::TrimStringBlank(valid_tag);

        if (valid_tag == milvus::engine::DEFAULT_PARTITON_TAG) {
            partition_name = table_id;
            return status;
        }

        status = meta_ptr_->GetPartitionName(table_id, partition_tag, partition_name);
        if (!status.ok()) {
            ENGINE_LOG_ERROR << status.message();
        }
    }

    return status;
}

Status
DBImpl::GetPartitionsByTags(const std::string& table_id, const std::vector<std::string>& partition_tags,
                            std::set<std::string>& partition_name_array) {
    std::vector<meta::TableSchema> partition_array;
    auto status = meta_ptr_->ShowPartitions(table_id, partition_array);

    for (auto& tag : partition_tags) {
        // trim side-blank of tag, only compare valid characters
        // for example: " ab cd " is treated as "ab cd"
        std::string valid_tag = tag;
        server::StringHelpFunctions::TrimStringBlank(valid_tag);

        if (valid_tag == milvus::engine::DEFAULT_PARTITON_TAG) {
            partition_name_array.insert(table_id);
            return status;
        }

        for (auto& schema : partition_array) {
            if (server::StringHelpFunctions::IsRegexMatch(schema.partition_tag_, valid_tag)) {
                partition_name_array.insert(schema.table_id_);
            }
        }
    }

    return Status::OK();
}

Status
DBImpl::DropTableRecursively(const std::string& table_id) {
    // dates partly delete files of the table but currently we don't support
    ENGINE_LOG_DEBUG << "Prepare to delete table " << table_id;

    Status status;
    if (options_.wal_enable_) {
        wal_mgr_->DropTable(table_id);
    }

    status = mem_mgr_->EraseMemVector(table_id);  // not allow insert
    status = meta_ptr_->DropTable(table_id);      // soft delete table
    index_failed_checker_.CleanFailedIndexFileOfTable(table_id);

    // scheduler will determine when to delete table files
    auto nres = scheduler::ResMgrInst::GetInstance()->GetNumOfComputeResource();
    scheduler::DeleteJobPtr job = std::make_shared<scheduler::DeleteJob>(table_id, meta_ptr_, nres);
    scheduler::JobMgrInst::GetInstance()->Put(job);
    job->WaitAndDelete();

    std::vector<meta::TableSchema> partition_array;
    status = meta_ptr_->ShowPartitions(table_id, partition_array);
    for (auto& schema : partition_array) {
        status = DropTableRecursively(schema.table_id_);
        fiu_do_on("DBImpl.DropTableRecursively.failed", status = Status(DB_ERROR, ""));
        if (!status.ok()) {
            return status;
        }
    }

    return Status::OK();
}

Status
DBImpl::UpdateTableIndexRecursively(const std::string& table_id, const TableIndex& index) {
    DropIndex(table_id);

    auto status = meta_ptr_->UpdateTableIndex(table_id, index);
    fiu_do_on("DBImpl.UpdateTableIndexRecursively.fail_update_table_index",
              status = Status(DB_META_TRANSACTION_FAILED, ""));
    if (!status.ok()) {
        ENGINE_LOG_ERROR << "Failed to update table index info for table: " << table_id;
        return status;
    }

    std::vector<meta::TableSchema> partition_array;
    status = meta_ptr_->ShowPartitions(table_id, partition_array);
    for (auto& schema : partition_array) {
        status = UpdateTableIndexRecursively(schema.table_id_, index);
        if (!status.ok()) {
            return status;
        }
    }

    return Status::OK();
}

Status
DBImpl::BuildTableIndexRecursively(const std::string& table_id, const TableIndex& index) {
    // for IDMAP type, only wait all NEW file converted to RAW file
    // for other type, wait NEW/RAW/NEW_MERGE/NEW_INDEX/TO_INDEX files converted to INDEX files
    std::vector<int> file_types;
    if (index.engine_type_ == static_cast<int32_t>(EngineType::FAISS_IDMAP)) {
        file_types = {
            static_cast<int32_t>(meta::TableFileSchema::NEW),
            static_cast<int32_t>(meta::TableFileSchema::NEW_MERGE),
        };
    } else {
        file_types = {
            static_cast<int32_t>(meta::TableFileSchema::RAW),
            static_cast<int32_t>(meta::TableFileSchema::NEW),
            static_cast<int32_t>(meta::TableFileSchema::NEW_MERGE),
            static_cast<int32_t>(meta::TableFileSchema::NEW_INDEX),
            static_cast<int32_t>(meta::TableFileSchema::TO_INDEX),
        };
    }

    // get files to build index
    meta::TableFilesSchema table_files;
    auto status = GetFilesToBuildIndex(table_id, file_types, table_files);
    int times = 1;

    while (!table_files.empty()) {
        ENGINE_LOG_DEBUG << "Non index files detected! Will build index " << times;
        if (index.engine_type_ != (int)EngineType::FAISS_IDMAP) {
            status = meta_ptr_->UpdateTableFilesToIndex(table_id);
        }

        std::this_thread::sleep_for(std::chrono::milliseconds(std::min(10 * 1000, times * 100)));
        GetFilesToBuildIndex(table_id, file_types, table_files);
        ++times;

        index_failed_checker_.IgnoreFailedIndexFiles(table_files);
    }

    // build index for partition
    std::vector<meta::TableSchema> partition_array;
    status = meta_ptr_->ShowPartitions(table_id, partition_array);
    for (auto& schema : partition_array) {
        status = BuildTableIndexRecursively(schema.table_id_, index);
        fiu_do_on("DBImpl.BuildTableIndexRecursively.fail_build_table_Index_for_partition",
                  status = Status(DB_ERROR, ""));
        if (!status.ok()) {
            return status;
        }
    }

    // failed to build index for some files, return error
    std::string err_msg;
    index_failed_checker_.GetErrMsgForTable(table_id, err_msg);
    fiu_do_on("DBImpl.BuildTableIndexRecursively.not_empty_err_msg", err_msg.append("fiu"));
    if (!err_msg.empty()) {
        return Status(DB_ERROR, err_msg);
    }

    return Status::OK();
}

Status
DBImpl::DropTableIndexRecursively(const std::string& table_id) {
    ENGINE_LOG_DEBUG << "Drop index for table: " << table_id;
    index_failed_checker_.CleanFailedIndexFileOfTable(table_id);
    auto status = meta_ptr_->DropTableIndex(table_id);
    if (!status.ok()) {
        return status;
    }

    // drop partition index
    std::vector<meta::TableSchema> partition_array;
    status = meta_ptr_->ShowPartitions(table_id, partition_array);
    for (auto& schema : partition_array) {
        status = DropTableIndexRecursively(schema.table_id_);
        fiu_do_on("DBImpl.DropTableIndexRecursively.fail_drop_table_Index_for_partition",
                  status = Status(DB_ERROR, ""));
        if (!status.ok()) {
            return status;
        }
    }

    return Status::OK();
}

Status
DBImpl::GetTableRowCountRecursively(const std::string& table_id, uint64_t& row_count) {
    row_count = 0;
    auto status = meta_ptr_->Count(table_id, row_count);
    if (!status.ok()) {
        return status;
    }

    // get partition row count
    std::vector<meta::TableSchema> partition_array;
    status = meta_ptr_->ShowPartitions(table_id, partition_array);
    for (auto& schema : partition_array) {
        uint64_t partition_row_count = 0;
        status = GetTableRowCountRecursively(schema.table_id_, partition_row_count);
        fiu_do_on("DBImpl.GetTableRowCountRecursively.fail_get_table_rowcount_for_partition",
                  status = Status(DB_ERROR, ""));
        if (!status.ok()) {
            return status;
        }

        row_count += partition_row_count;
    }

    return Status::OK();
}

Status
DBImpl::ExecWalRecord(const wal::MXLogRecord& record) {
    fiu_return_on("DBImpl.ExexWalRecord.return", Status(););

    auto tables_flushed = [&](const std::set<std::string>& table_ids) -> uint64_t {
        if (table_ids.empty()) {
            return 0;
        }

        uint64_t max_lsn = 0;
        if (options_.wal_enable_) {
            for (auto& table : table_ids) {
                uint64_t lsn = 0;
                meta_ptr_->GetTableFlushLSN(table, lsn);
                wal_mgr_->TableFlushed(table, lsn);
                if (lsn > max_lsn) {
                    max_lsn = lsn;
                }
            }
        }

        std::lock_guard<std::mutex> lck(merge_result_mutex_);
        for (auto& table : table_ids) {
            merge_table_ids_.insert(table);
        }
        return max_lsn;
    };

    Status status;

    switch (record.type) {
        case wal::MXLogType::InsertBinary: {
            std::string target_table_name;
            status = GetPartitionByTag(record.table_id, record.partition_tag, target_table_name);
            if (!status.ok()) {
                return status;
            }

            std::set<std::string> flushed_tables;
            status = mem_mgr_->InsertVectors(target_table_name, record.length, record.ids,
                                             (record.data_size / record.length / sizeof(uint8_t)),
                                             (const u_int8_t*)record.data, record.lsn, flushed_tables);
            // even though !status.ok, run
            tables_flushed(flushed_tables);

            // metrics
            milvus::server::CollectInsertMetrics metrics(record.length, status);
            break;
        }

        case wal::MXLogType::InsertVector: {
            std::string target_table_name;
            status = GetPartitionByTag(record.table_id, record.partition_tag, target_table_name);
            if (!status.ok()) {
                return status;
            }

            std::set<std::string> flushed_tables;
            status = mem_mgr_->InsertVectors(target_table_name, record.length, record.ids,
                                             (record.data_size / record.length / sizeof(float)),
                                             (const float*)record.data, record.lsn, flushed_tables);
            // even though !status.ok, run
            tables_flushed(flushed_tables);

            // metrics
            milvus::server::CollectInsertMetrics metrics(record.length, status);
            break;
        }

        case wal::MXLogType::Delete: {
            std::vector<meta::TableSchema> partition_array;
            status = meta_ptr_->ShowPartitions(record.table_id, partition_array);
            if (!status.ok()) {
                return status;
            }

            std::vector<std::string> table_ids{record.table_id};
            for (auto& partition : partition_array) {
                auto& partition_table_id = partition.table_id_;
                table_ids.emplace_back(partition_table_id);
            }

            if (record.length == 1) {
                for (auto& table_id : table_ids) {
                    status = mem_mgr_->DeleteVector(table_id, *record.ids, record.lsn);
                    if (!status.ok()) {
                        return status;
                    }
                }
            } else {
                for (auto& table_id : table_ids) {
                    status = mem_mgr_->DeleteVectors(table_id, record.length, record.ids, record.lsn);
                    if (!status.ok()) {
                        return status;
                    }
                }
            }
            break;
        }

        case wal::MXLogType::Flush: {
            if (!record.table_id.empty()) {
                // flush one table
                std::vector<meta::TableSchema> partition_array;
                status = meta_ptr_->ShowPartitions(record.table_id, partition_array);
                if (!status.ok()) {
                    return status;
                }

                std::vector<std::string> table_ids{record.table_id};
                for (auto& partition : partition_array) {
                    auto& partition_table_id = partition.table_id_;
                    table_ids.emplace_back(partition_table_id);
                }

                std::set<std::string> flushed_tables;
                for (auto& table_id : table_ids) {
                    const std::lock_guard<std::mutex> lock(flush_merge_compact_mutex_);
                    status = mem_mgr_->Flush(table_id);
                    if (!status.ok()) {
                        break;
                    }
                    flushed_tables.insert(table_id);
                }

                tables_flushed(flushed_tables);

            } else {
                // flush all tables
                std::set<std::string> table_ids;
                {
                    const std::lock_guard<std::mutex> lock(flush_merge_compact_mutex_);
                    status = mem_mgr_->Flush(table_ids);
                }

                uint64_t lsn = tables_flushed(table_ids);
                if (options_.wal_enable_) {
                    wal_mgr_->RemoveOldFiles(lsn);
                }
            }
            break;
        }
    }

    return status;
}

void
DBImpl::BackgroundWalTask() {
    server::SystemInfo::GetInstance().Init();

    auto get_next_auto_flush_time = [&]() {
        return std::chrono::system_clock::now() + std::chrono::milliseconds(options_.auto_flush_interval_);
    };
    auto next_auto_flush_time = get_next_auto_flush_time();

    wal::MXLogRecord record;

    auto auto_flush = [&]() {
        record.type = wal::MXLogType::Flush;
        record.table_id.clear();
        ExecWalRecord(record);

        StartMetricTask();
        StartMergeTask();
        StartBuildIndexTask();
    };

    while (true) {
        if (std::chrono::system_clock::now() >= next_auto_flush_time) {
            auto_flush();
            next_auto_flush_time = get_next_auto_flush_time();
        }

        auto error_code = wal_mgr_->GetNextRecord(record);
        if (error_code != WAL_SUCCESS) {
            ENGINE_LOG_ERROR << "WAL background GetNextRecord error";
            break;
        }

        if (record.type != wal::MXLogType::None) {
            ExecWalRecord(record);
            if (record.type == wal::MXLogType::Flush) {
                // user req flush
                flush_task_swn_.Notify();

                // if user flush all manually, update auto flush also
                if (record.table_id.empty()) {
                    next_auto_flush_time = get_next_auto_flush_time();
                }
            }

        } else {
            if (!initialized_.load(std::memory_order_acquire)) {
                auto_flush();
                WaitMergeFileFinish();
                WaitBuildIndexFinish();
                ENGINE_LOG_DEBUG << "WAL background thread exit";
                break;
            }

            wal_task_swn_.Wait_Until(next_auto_flush_time);
        }
    }
}

}  // namespace engine
}  // namespace milvus<|MERGE_RESOLUTION|>--- conflicted
+++ resolved
@@ -1361,13 +1361,6 @@
         status = segment_writer_ptr->Serialize();
         fiu_do_on("DBImpl.MergeFiles.Serialize_ThrowException", throw std::exception());
         fiu_do_on("DBImpl.MergeFiles.Serialize_ErrorStatus", status = Status(DB_ERROR, ""));
-<<<<<<< HEAD
-        if (!status.ok()) {
-            ENGINE_LOG_ERROR << "Failed to persist merged segment: " << new_segment_dir
-                             << ". Error: " << status.message();
-        }
-=======
->>>>>>> 84628a40
     } catch (std::exception& ex) {
         std::string msg = "Serialize merged index encounter exception: " + std::string(ex.what());
         ENGINE_LOG_ERROR << msg;
@@ -1381,12 +1374,8 @@
         // typical error: out of disk space, out of memory or permission denied
         table_file.file_type_ = meta::TableFileSchema::TO_DELETE;
         status = meta_ptr_->UpdateTableFile(table_file);
-<<<<<<< HEAD
-        ENGINE_LOG_DEBUG << "Mark file: " << table_file.file_id_ << " to to_delete";
-=======
         ENGINE_LOG_DEBUG << "Failed to update file to index, mark file: " << table_file.file_id_ << " to to_delete";
 
->>>>>>> 84628a40
         return status;
     }
 
