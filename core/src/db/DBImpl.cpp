--- conflicted
+++ resolved
@@ -411,9 +411,6 @@
             Merge(flushed_tables);
         }
     }
-    if (!flushed_tables.empty()) {
-        Merge(flushed_tables);
-    }
 
     return status;
 }
@@ -1021,11 +1018,7 @@
 
     for (auto& file : files) {
         server::CollectMergeFilesMetrics metrics;
-<<<<<<< HEAD
-        segment_writer_ptr->Merge(file.location_, file.file_id_, vector_type_size);
-=======
         segment_writer_ptr->Merge(file.location_, file.file_id_);
->>>>>>> 68bbfb01
         auto file_schema = file;
         file_schema.file_type_ = meta::TableFileSchema::TO_DELETE;
         updated.push_back(file_schema);
