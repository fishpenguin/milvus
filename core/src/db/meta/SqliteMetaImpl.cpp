--- conflicted
+++ resolved
@@ -1197,11 +1197,7 @@
                         break;
                     case (int)TableFileSchema::BACKUP:++backup_count;
                         break;
-<<<<<<< HEAD
                     default:return Status(DB_ERROR, "Unknown file type.");
-=======
-                    default:break;
->>>>>>> 5ce88362
                 }
 
                 auto status = utils::GetTableFilePath(options_, file_schema);
@@ -1219,21 +1215,11 @@
                         break;
                     case (int)TableFileSchema::NEW:msg = msg + " new files:" + std::to_string(new_count);
                         break;
-<<<<<<< HEAD
                     case (int)TableFileSchema::NEW_MERGE:msg = msg + " new_merge files:"
                                                                + std::to_string(new_merge_count);
                         break;
                     case (int)TableFileSchema::NEW_INDEX:msg = msg + " new_index files:"
                                                                + std::to_string(new_index_count);
-=======
-                    case (int)TableFileSchema::NEW_MERGE:
-                        msg = msg + " new_merge files:"
-                              + std::to_string(new_merge_count);
-                        break;
-                    case (int)TableFileSchema::NEW_INDEX:
-                        msg = msg + " new_index files:"
-                              + std::to_string(new_index_count);
->>>>>>> 5ce88362
                         break;
                     case (int)TableFileSchema::TO_INDEX:msg = msg + " to_index files:" + std::to_string(to_index_count);
                         break;
@@ -1241,11 +1227,7 @@
                         break;
                     case (int)TableFileSchema::BACKUP:msg = msg + " backup files:" + std::to_string(backup_count);
                         break;
-<<<<<<< HEAD
                     default:return Status(DB_ERROR, "Unknown file type!");
-=======
-                    default:break;
->>>>>>> 5ce88362
                 }
             }
             ENGINE_LOG_DEBUG << msg;
