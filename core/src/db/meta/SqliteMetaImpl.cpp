// Licensed to the Apache Software Foundation (ASF) under one
// or more contributor license agreements.  See the NOTICE file
// distributed with this work for additional information
// regarding copyright ownership.  The ASF licenses this file
// to you under the Apache License, Version 2.0 (the
// "License"); you may not use this file except in compliance
// with the License.  You may obtain a copy of the License at
//
//   http://www.apache.org/licenses/LICENSE-2.0
//
// Unless required by applicable law or agreed to in writing,
// software distributed under the License is distributed on an
// "AS IS" BASIS, WITHOUT WARRANTIES OR CONDITIONS OF ANY
// KIND, either express or implied.  See the License for the
// specific language governing permissions and limitations
// under the License.

#include "db/meta/SqliteMetaImpl.h"

#include <sqlite_orm.h>
#include <unistd.h>

#include <boost/filesystem.hpp>
#include <chrono>
#include <fstream>
#include <iostream>
#include <map>
#include <memory>
#include <set>
#include <sstream>

#include "MetaConsts.h"
#include "db/IDGenerator.h"
#include "db/Utils.h"
#include "metrics/Metrics.h"
#include "utils/CommonUtil.h"
#include "utils/Exception.h"
#include "utils/Log.h"
#include "utils/StringHelpFunctions.h"

namespace milvus {
namespace engine {
namespace meta {

using namespace sqlite_orm;

namespace {

Status
HandleException(const std::string& desc, const char* what = nullptr) {
    if (what == nullptr) {
        ENGINE_LOG_ERROR << desc;
        return Status(DB_META_TRANSACTION_FAILED, desc);
    } else {
        std::string msg = desc + ":" + what;
        ENGINE_LOG_ERROR << msg;
        return Status(DB_META_TRANSACTION_FAILED, msg);
    }
}

}  // namespace

inline auto
StoragePrototype(const std::string& path) {
    return make_storage(
        path,
        make_table(META_TABLES, make_column("id", &TableSchema::id_, primary_key()),
                   make_column("table_id", &TableSchema::table_id_, unique()),
                   make_column("state", &TableSchema::state_), make_column("dimension", &TableSchema::dimension_),
                   make_column("created_on", &TableSchema::created_on_),
                   make_column("flag", &TableSchema::flag_, default_value(0)),
                   make_column("index_file_size", &TableSchema::index_file_size_),
                   make_column("engine_type", &TableSchema::engine_type_), make_column("nlist", &TableSchema::nlist_),
                   make_column("metric_type", &TableSchema::metric_type_),
                   make_column("owner_table", &TableSchema::owner_table_, default_value("")),
                   make_column("partition_tag", &TableSchema::partition_tag_, default_value("")),
                   make_column("version", &TableSchema::version_, default_value(CURRENT_VERSION)),
                   make_column("flush_lsn", &TableSchema::flush_lsn_)),
        make_table(
            META_TABLEFILES, make_column("id", &TableFileSchema::id_, primary_key()),
            make_column("table_id", &TableFileSchema::table_id_),
            make_column("segment_id", &TableFileSchema::segment_id_, default_value("")),
            make_column("engine_type", &TableFileSchema::engine_type_),
            make_column("file_id", &TableFileSchema::file_id_), make_column("file_type", &TableFileSchema::file_type_),
            make_column("file_size", &TableFileSchema::file_size_, default_value(0)),
            make_column("row_count", &TableFileSchema::row_count_, default_value(0)),
            make_column("updated_time", &TableFileSchema::updated_time_),
            make_column("created_on", &TableFileSchema::created_on_), make_column("date", &TableFileSchema::date_),
            make_column("flush_lsn", &TableFileSchema::flush_lsn_)));
}

using ConnectorT = decltype(StoragePrototype(""));
static std::unique_ptr<ConnectorT> ConnectorPtr;

SqliteMetaImpl::SqliteMetaImpl(const DBMetaOptions& options) : options_(options) {
    Initialize();
}

SqliteMetaImpl::~SqliteMetaImpl() {
}

Status
SqliteMetaImpl::NextTableId(std::string& table_id) {
    std::lock_guard<std::mutex> lock(genid_mutex_);  // avoid duplicated id
    std::stringstream ss;
    SimpleIDGenerator g;
    ss << g.GetNextIDNumber();
    table_id = ss.str();
    return Status::OK();
}

Status
SqliteMetaImpl::NextFileId(std::string& file_id) {
    std::lock_guard<std::mutex> lock(genid_mutex_);  // avoid duplicated id
    std::stringstream ss;
    SimpleIDGenerator g;
    ss << g.GetNextIDNumber();
    file_id = ss.str();
    return Status::OK();
}

void
SqliteMetaImpl::ValidateMetaSchema() {
    if (ConnectorPtr == nullptr) {
        return;
    }

    // old meta could be recreated since schema changed, throw exception if meta schema is not compatible
    auto ret = ConnectorPtr->sync_schema_simulate();
    if (ret.find(META_TABLES) != ret.end() &&
        sqlite_orm::sync_schema_result::dropped_and_recreated == ret[META_TABLES]) {
        throw Exception(DB_INCOMPATIB_META, "Meta Tables schema is created by Milvus old version");
    }
    if (ret.find(META_TABLEFILES) != ret.end() &&
        sqlite_orm::sync_schema_result::dropped_and_recreated == ret[META_TABLEFILES]) {
        throw Exception(DB_INCOMPATIB_META, "Meta TableFiles schema is created by Milvus old version");
    }
}

Status
SqliteMetaImpl::Initialize() {
    if (!boost::filesystem::is_directory(options_.path_)) {
        auto ret = boost::filesystem::create_directory(options_.path_);
        if (!ret) {
            std::string msg = "Failed to create db directory " + options_.path_;
            ENGINE_LOG_ERROR << msg;
            throw Exception(DB_INVALID_PATH, msg);
        }
    }

    ConnectorPtr = std::make_unique<ConnectorT>(StoragePrototype(options_.path_ + "/meta.sqlite"));

    ValidateMetaSchema();

    ConnectorPtr->sync_schema();
    ConnectorPtr->open_forever();                          // thread safe option
    ConnectorPtr->pragma.journal_mode(journal_mode::WAL);  // WAL => write ahead log

    CleanUpShadowFiles();

    return Status::OK();
}

Status
SqliteMetaImpl::CreateTable(TableSchema& table_schema) {
    try {
        server::MetricCollector metric;

        // multi-threads call sqlite update may get exception('bad logic', etc), so we add a lock here
        std::lock_guard<std::mutex> meta_lock(meta_mutex_);

        if (table_schema.table_id_ == "") {
            NextTableId(table_schema.table_id_);
        } else {
            auto table = ConnectorPtr->select(columns(&TableSchema::state_),
                                              where(c(&TableSchema::table_id_) == table_schema.table_id_));
            if (table.size() == 1) {
                if (TableSchema::TO_DELETE == std::get<0>(table[0])) {
                    return Status(DB_ERROR, "Table already exists and it is in delete state, please wait a second");
                } else {
                    // Change from no error to already exist.
                    return Status(DB_ALREADY_EXIST, "Table already exists");
                }
            }
        }

        table_schema.id_ = -1;
        table_schema.created_on_ = utils::GetMicroSecTimeStamp();

        try {
            auto id = ConnectorPtr->insert(table_schema);
            table_schema.id_ = id;
        } catch (std::exception& e) {
            return HandleException("Encounter exception when create table", e.what());
        }

        ENGINE_LOG_DEBUG << "Successfully create table: " << table_schema.table_id_;

        return utils::CreateTablePath(options_, table_schema.table_id_);
    } catch (std::exception& e) {
        return HandleException("Encounter exception when create table", e.what());
    }
}

Status
SqliteMetaImpl::DescribeTable(TableSchema& table_schema) {
    try {
        server::MetricCollector metric;

        auto groups = ConnectorPtr->select(
            columns(&TableSchema::id_, &TableSchema::state_, &TableSchema::dimension_, &TableSchema::created_on_,
                    &TableSchema::flag_, &TableSchema::index_file_size_, &TableSchema::engine_type_,
                    &TableSchema::nlist_, &TableSchema::metric_type_, &TableSchema::owner_table_,
                    &TableSchema::partition_tag_, &TableSchema::version_),
            where(c(&TableSchema::table_id_) == table_schema.table_id_ and
                  c(&TableSchema::state_) != (int)TableSchema::TO_DELETE));

        if (groups.size() == 1) {
            table_schema.id_ = std::get<0>(groups[0]);
            table_schema.state_ = std::get<1>(groups[0]);
            table_schema.dimension_ = std::get<2>(groups[0]);
            table_schema.created_on_ = std::get<3>(groups[0]);
            table_schema.flag_ = std::get<4>(groups[0]);
            table_schema.index_file_size_ = std::get<5>(groups[0]);
            table_schema.engine_type_ = std::get<6>(groups[0]);
            table_schema.nlist_ = std::get<7>(groups[0]);
            table_schema.metric_type_ = std::get<8>(groups[0]);
            table_schema.owner_table_ = std::get<9>(groups[0]);
            table_schema.partition_tag_ = std::get<10>(groups[0]);
            table_schema.version_ = std::get<11>(groups[0]);
        } else {
            return Status(DB_NOT_FOUND, "Table " + table_schema.table_id_ + " not found");
        }
    } catch (std::exception& e) {
        return HandleException("Encounter exception when describe table", e.what());
    }

    return Status::OK();
}

Status
SqliteMetaImpl::HasTable(const std::string& table_id, bool& has_or_not) {
    has_or_not = false;

    try {
        server::MetricCollector metric;
        auto tables = ConnectorPtr->select(
            columns(&TableSchema::id_),
            where(c(&TableSchema::table_id_) == table_id and c(&TableSchema::state_) != (int)TableSchema::TO_DELETE));
        if (tables.size() == 1) {
            has_or_not = true;
        } else {
            has_or_not = false;
        }
    } catch (std::exception& e) {
        return HandleException("Encounter exception when lookup table", e.what());
    }

    return Status::OK();
}

Status
SqliteMetaImpl::AllTables(std::vector<TableSchema>& table_schema_array) {
    try {
        server::MetricCollector metric;

        auto selected = ConnectorPtr->select(
            columns(&TableSchema::id_, &TableSchema::table_id_, &TableSchema::dimension_, &TableSchema::created_on_,
                    &TableSchema::flag_, &TableSchema::index_file_size_, &TableSchema::engine_type_,
                    &TableSchema::nlist_, &TableSchema::metric_type_, &TableSchema::owner_table_,
                    &TableSchema::partition_tag_, &TableSchema::version_),
            where(c(&TableSchema::state_) != (int)TableSchema::TO_DELETE));
        for (auto& table : selected) {
            TableSchema schema;
            schema.id_ = std::get<0>(table);
            schema.table_id_ = std::get<1>(table);
            schema.dimension_ = std::get<2>(table);
            schema.created_on_ = std::get<3>(table);
            schema.flag_ = std::get<4>(table);
            schema.index_file_size_ = std::get<5>(table);
            schema.engine_type_ = std::get<6>(table);
            schema.nlist_ = std::get<7>(table);
            schema.metric_type_ = std::get<8>(table);
            schema.owner_table_ = std::get<9>(table);
            schema.partition_tag_ = std::get<10>(table);
            schema.version_ = std::get<11>(table);

            table_schema_array.emplace_back(schema);
        }
    } catch (std::exception& e) {
        return HandleException("Encounter exception when lookup all tables", e.what());
    }

    return Status::OK();
}

Status
SqliteMetaImpl::DropTable(const std::string& table_id) {
    try {
        server::MetricCollector metric;

        // multi-threads call sqlite update may get exception('bad logic', etc), so we add a lock here
        std::lock_guard<std::mutex> meta_lock(meta_mutex_);

        // soft delete table
        ConnectorPtr->update_all(
            set(c(&TableSchema::state_) = (int)TableSchema::TO_DELETE),
            where(c(&TableSchema::table_id_) == table_id and c(&TableSchema::state_) != (int)TableSchema::TO_DELETE));

        ENGINE_LOG_DEBUG << "Successfully delete table, table id = " << table_id;
    } catch (std::exception& e) {
        return HandleException("Encounter exception when delete table", e.what());
    }

    return Status::OK();
}

Status
SqliteMetaImpl::DeleteTableFiles(const std::string& table_id) {
    try {
        server::MetricCollector metric;

        // multi-threads call sqlite update may get exception('bad logic', etc), so we add a lock here
        std::lock_guard<std::mutex> meta_lock(meta_mutex_);

        // soft delete table files
        ConnectorPtr->update_all(set(c(&TableFileSchema::file_type_) = (int)TableFileSchema::TO_DELETE,
                                     c(&TableFileSchema::updated_time_) = utils::GetMicroSecTimeStamp()),
                                 where(c(&TableFileSchema::table_id_) == table_id and
                                       c(&TableFileSchema::file_type_) != (int)TableFileSchema::TO_DELETE));

        ENGINE_LOG_DEBUG << "Successfully delete table files, table id = " << table_id;
    } catch (std::exception& e) {
        return HandleException("Encounter exception when delete table files", e.what());
    }

    return Status::OK();
}

Status
SqliteMetaImpl::CreateTableFile(TableFileSchema& file_schema) {
    if (file_schema.date_ == EmptyDate) {
        file_schema.date_ = utils::GetDate();
    }
    TableSchema table_schema;
    table_schema.table_id_ = file_schema.table_id_;
    auto status = DescribeTable(table_schema);
    if (!status.ok()) {
        return status;
    }

    try {
        server::MetricCollector metric;

        NextFileId(file_schema.file_id_);
        if (file_schema.segment_id_.empty()) {
            file_schema.segment_id_ = file_schema.file_id_;
        }
        file_schema.dimension_ = table_schema.dimension_;
        file_schema.file_size_ = 0;
        file_schema.row_count_ = 0;
        file_schema.created_on_ = utils::GetMicroSecTimeStamp();
        file_schema.updated_time_ = file_schema.created_on_;
        file_schema.index_file_size_ = table_schema.index_file_size_;
        file_schema.engine_type_ = table_schema.engine_type_;
        file_schema.nlist_ = table_schema.nlist_;
        file_schema.metric_type_ = table_schema.metric_type_;

        // multi-threads call sqlite update may get exception('bad logic', etc), so we add a lock here
        std::lock_guard<std::mutex> meta_lock(meta_mutex_);

        auto id = ConnectorPtr->insert(file_schema);
        file_schema.id_ = id;

        ENGINE_LOG_DEBUG << "Successfully create table file, file id = " << file_schema.file_id_;
        return utils::CreateTableFilePath(options_, file_schema);
    } catch (std::exception& e) {
        return HandleException("Encounter exception when create table file", e.what());
    }

    return Status::OK();
}

// TODO(myh): Delete single vecotor by id
Status
SqliteMetaImpl::DropDataByDate(const std::string& table_id, const DatesT& dates) {
    if (dates.empty()) {
        return Status::OK();
    }

    TableSchema table_schema;
    table_schema.table_id_ = table_id;
    auto status = DescribeTable(table_schema);
    if (!status.ok()) {
        return status;
    }

    try {
        // sqlite_orm has a bug, 'in' statement cannot handle too many elements
        // so we split one query into multi-queries, this is a work-around!!
        std::vector<DatesT> split_dates;
        split_dates.push_back(DatesT());
        const size_t batch_size = 30;
        for (DateT date : dates) {
            DatesT& last_batch = *split_dates.rbegin();
            last_batch.push_back(date);
            if (last_batch.size() > batch_size) {
                split_dates.push_back(DatesT());
            }
        }

        // multi-threads call sqlite update may get exception('bad logic', etc), so we add a lock here
        std::lock_guard<std::mutex> meta_lock(meta_mutex_);

        for (auto& batch_dates : split_dates) {
            if (batch_dates.empty()) {
                continue;
            }

            ConnectorPtr->update_all(
                set(c(&TableFileSchema::file_type_) = (int)TableFileSchema::TO_DELETE,
                    c(&TableFileSchema::updated_time_) = utils::GetMicroSecTimeStamp()),
                where(c(&TableFileSchema::table_id_) == table_id and in(&TableFileSchema::date_, batch_dates)));
        }

        ENGINE_LOG_DEBUG << "Successfully drop data by date, table id = " << table_schema.table_id_;
    } catch (std::exception& e) {
        return HandleException("Encounter exception when drop partition", e.what());
    }

    return Status::OK();
}

Status
SqliteMetaImpl::GetTableFiles(const std::string& table_id, const std::vector<size_t>& ids,
                              TableFilesSchema& table_files) {
    try {
        table_files.clear();
        auto files = ConnectorPtr->select(
            columns(&TableFileSchema::id_, &TableFileSchema::file_id_, &TableFileSchema::file_type_,
                    &TableFileSchema::file_size_, &TableFileSchema::row_count_, &TableFileSchema::date_,
                    &TableFileSchema::engine_type_, &TableFileSchema::created_on_),
            where(c(&TableFileSchema::table_id_) == table_id and in(&TableFileSchema::id_, ids) and
                  c(&TableFileSchema::file_type_) != (int)TableFileSchema::TO_DELETE));
        TableSchema table_schema;
        table_schema.table_id_ = table_id;
        auto status = DescribeTable(table_schema);
        if (!status.ok()) {
            return status;
        }

        Status result;
        for (auto& file : files) {
            TableFileSchema file_schema;
            file_schema.table_id_ = table_id;
            file_schema.id_ = std::get<0>(file);
            file_schema.file_id_ = std::get<1>(file);
            file_schema.file_type_ = std::get<2>(file);
            file_schema.file_size_ = std::get<3>(file);
            file_schema.row_count_ = std::get<4>(file);
            file_schema.date_ = std::get<5>(file);
            file_schema.engine_type_ = std::get<6>(file);
            file_schema.created_on_ = std::get<7>(file);
            file_schema.dimension_ = table_schema.dimension_;
            file_schema.index_file_size_ = table_schema.index_file_size_;
            file_schema.nlist_ = table_schema.nlist_;
            file_schema.metric_type_ = table_schema.metric_type_;

            utils::GetTableFilePath(options_, file_schema);

            table_files.emplace_back(file_schema);
        }

        ENGINE_LOG_DEBUG << "Get table files by id";
        return result;
    } catch (std::exception& e) {
        return HandleException("Encounter exception when lookup table files", e.what());
    }
}

Status
SqliteMetaImpl::UpdateTableFlag(const std::string& table_id, int64_t flag) {
    try {
        server::MetricCollector metric;

        // set all backup file to raw
        ConnectorPtr->update_all(set(c(&TableSchema::flag_) = flag), where(c(&TableSchema::table_id_) == table_id));
        ENGINE_LOG_DEBUG << "Successfully update table flag, table id = " << table_id;
    } catch (std::exception& e) {
        std::string msg = "Encounter exception when update table flag: table_id = " + table_id;
        return HandleException(msg, e.what());
    }

    return Status::OK();
}

Status
SqliteMetaImpl::UpdateTableFlushLSN(const std::string& table_id, uint64_t flush_lsn) {
    try {
        server::MetricCollector metric;

        ConnectorPtr->update_all(set(c(&TableSchema::flag_) = flush_lsn),
                                 where(c(&TableSchema::table_id_) == table_id));
        ENGINE_LOG_DEBUG << "Successfully update table flush_lsn, table id = " << table_id;
    } catch (std::exception& e) {
        std::string msg = "Encounter exception when update table lsn: table_id = " + table_id;
        return HandleException(msg, e.what());
    }

    return Status::OK();
}

Status
SqliteMetaImpl::GetTableFilesByFlushLSN(uint64_t flush_lsn, TableFilesSchema& table_files) {
    table_files.clear();

    try {
        server::MetricCollector metric;

        auto selected = ConnectorPtr->select(
            columns(&TableFileSchema::id_, &TableFileSchema::table_id_, &TableFileSchema::file_id_,
                    &TableFileSchema::file_type_, &TableFileSchema::file_size_, &TableFileSchema::row_count_,
                    &TableFileSchema::date_, &TableFileSchema::engine_type_, &TableFileSchema::created_on_),
            where(c(&TableFileSchema::flush_lsn_) == flush_lsn));

        std::map<std::string, TableSchema> groups;
        TableFileSchema table_file;

        Status ret;
        for (auto& file : selected) {
            table_file.id_ = std::get<0>(file);
            table_file.table_id_ = std::get<1>(file);
            table_file.file_id_ = std::get<2>(file);
            table_file.file_type_ = std::get<3>(file);
            table_file.file_size_ = std::get<4>(file);
            table_file.row_count_ = std::get<5>(file);
            table_file.date_ = std::get<6>(file);
            table_file.engine_type_ = std::get<7>(file);
            table_file.created_on_ = std::get<8>(file);

            auto status = utils::GetTableFilePath(options_, table_file);
            if (!status.ok()) {
                ret = status;
            }
            auto groupItr = groups.find(table_file.table_id_);
            if (groupItr == groups.end()) {
                TableSchema table_schema;
                table_schema.table_id_ = table_file.table_id_;
                auto status = DescribeTable(table_schema);
                if (!status.ok()) {
                    return status;
                }
                groups[table_file.table_id_] = table_schema;
            }
            table_file.dimension_ = groups[table_file.table_id_].dimension_;
            table_file.index_file_size_ = groups[table_file.table_id_].index_file_size_;
            table_file.nlist_ = groups[table_file.table_id_].nlist_;
            table_file.metric_type_ = groups[table_file.table_id_].metric_type_;
            table_files.push_back(table_file);
        }

        if (selected.size() > 0) {
            ENGINE_LOG_DEBUG << "Collect " << selected.size() << " files with flush_lsn = " << flush_lsn;
        }
        return ret;
    } catch (std::exception& e) {
        return HandleException("Encounter exception when getting table files by flush_lsn", e.what());
    }
}

Status
SqliteMetaImpl::UpdateTableFile(TableFileSchema& file_schema) {
    file_schema.updated_time_ = utils::GetMicroSecTimeStamp();
    try {
        server::MetricCollector metric;

        // multi-threads call sqlite update may get exception('bad logic', etc), so we add a lock here
        std::lock_guard<std::mutex> meta_lock(meta_mutex_);

        auto tables = ConnectorPtr->select(columns(&TableSchema::state_),
                                           where(c(&TableSchema::table_id_) == file_schema.table_id_));

        // if the table has been deleted, just mark the table file as TO_DELETE
        // clean thread will delete the file later
        if (tables.size() < 1 || std::get<0>(tables[0]) == (int)TableSchema::TO_DELETE) {
            file_schema.file_type_ = TableFileSchema::TO_DELETE;
        }

        ConnectorPtr->update(file_schema);

        ENGINE_LOG_DEBUG << "Update single table file, file id = " << file_schema.file_id_;
    } catch (std::exception& e) {
        std::string msg =
            "Exception update table file: table_id = " + file_schema.table_id_ + " file_id = " + file_schema.file_id_;
        return HandleException(msg, e.what());
    }
    return Status::OK();
}

Status
SqliteMetaImpl::UpdateTableFiles(TableFilesSchema& files) {
    try {
        server::MetricCollector metric;

        // multi-threads call sqlite update may get exception('bad logic', etc), so we add a lock here
        std::lock_guard<std::mutex> meta_lock(meta_mutex_);

        std::map<std::string, bool> has_tables;
        for (auto& file : files) {
            if (has_tables.find(file.table_id_) != has_tables.end()) {
                continue;
            }
            auto tables = ConnectorPtr->select(columns(&TableSchema::id_),
                                               where(c(&TableSchema::table_id_) == file.table_id_ and
                                                     c(&TableSchema::state_) != (int)TableSchema::TO_DELETE));
            if (tables.size() >= 1) {
                has_tables[file.table_id_] = true;
            } else {
                has_tables[file.table_id_] = false;
            }
        }

        auto commited = ConnectorPtr->transaction([&]() mutable {
            for (auto& file : files) {
                if (!has_tables[file.table_id_]) {
                    file.file_type_ = TableFileSchema::TO_DELETE;
                }

                file.updated_time_ = utils::GetMicroSecTimeStamp();
                ConnectorPtr->update(file);
            }
            return true;
        });

        if (!commited) {
            return HandleException("UpdateTableFiles error: sqlite transaction failed");
        }

        ENGINE_LOG_DEBUG << "Update " << files.size() << " table files";
    } catch (std::exception& e) {
        return HandleException("Encounter exception when update table files", e.what());
    }
    return Status::OK();
}

Status
SqliteMetaImpl::UpdateTableIndex(const std::string& table_id, const TableIndex& index) {
    try {
        server::MetricCollector metric;

        // multi-threads call sqlite update may get exception('bad logic', etc), so we add a lock here
        std::lock_guard<std::mutex> meta_lock(meta_mutex_);

        auto tables = ConnectorPtr->select(
            columns(&TableSchema::id_, &TableSchema::state_, &TableSchema::dimension_, &TableSchema::created_on_,
                    &TableSchema::flag_, &TableSchema::index_file_size_, &TableSchema::owner_table_,
                    &TableSchema::partition_tag_, &TableSchema::version_),
            where(c(&TableSchema::table_id_) == table_id and c(&TableSchema::state_) != (int)TableSchema::TO_DELETE));

        if (tables.size() > 0) {
            meta::TableSchema table_schema;
            table_schema.id_ = std::get<0>(tables[0]);
            table_schema.table_id_ = table_id;
            table_schema.state_ = std::get<1>(tables[0]);
            table_schema.dimension_ = std::get<2>(tables[0]);
            table_schema.created_on_ = std::get<3>(tables[0]);
            table_schema.flag_ = std::get<4>(tables[0]);
            table_schema.index_file_size_ = std::get<5>(tables[0]);
            table_schema.owner_table_ = std::get<6>(tables[0]);
            table_schema.partition_tag_ = std::get<7>(tables[0]);
            table_schema.version_ = std::get<8>(tables[0]);
            table_schema.engine_type_ = index.engine_type_;
            table_schema.nlist_ = index.nlist_;
            table_schema.metric_type_ = index.metric_type_;

            ConnectorPtr->update(table_schema);
        } else {
            return Status(DB_NOT_FOUND, "Table " + table_id + " not found");
        }

        // set all backup file to raw
        ConnectorPtr->update_all(set(c(&TableFileSchema::file_type_) = (int)TableFileSchema::RAW,
                                     c(&TableFileSchema::updated_time_) = utils::GetMicroSecTimeStamp()),
                                 where(c(&TableFileSchema::table_id_) == table_id and
                                       c(&TableFileSchema::file_type_) == (int)TableFileSchema::BACKUP));

        ENGINE_LOG_DEBUG << "Successfully update table index, table id = " << table_id;
    } catch (std::exception& e) {
        std::string msg = "Encounter exception when update table index: table_id = " + table_id;
        return HandleException(msg, e.what());
    }

    return Status::OK();
}

Status
SqliteMetaImpl::UpdateTableFilesToIndex(const std::string& table_id) {
    try {
        server::MetricCollector metric;

        // multi-threads call sqlite update may get exception('bad logic', etc), so we add a lock here
        std::lock_guard<std::mutex> meta_lock(meta_mutex_);

        ConnectorPtr->update_all(set(c(&TableFileSchema::file_type_) = (int)TableFileSchema::TO_INDEX),
                                 where(c(&TableFileSchema::table_id_) == table_id and
                                       c(&TableFileSchema::row_count_) >= meta::BUILD_INDEX_THRESHOLD and
                                       c(&TableFileSchema::file_type_) == (int)TableFileSchema::RAW));

        ENGINE_LOG_DEBUG << "Update files to to_index, table id = " << table_id;
    } catch (std::exception& e) {
        return HandleException("Encounter exception when update table files to to_index", e.what());
    }

    return Status::OK();
}

Status
SqliteMetaImpl::DescribeTableIndex(const std::string& table_id, TableIndex& index) {
    try {
        server::MetricCollector metric;

        auto groups = ConnectorPtr->select(
            columns(&TableSchema::engine_type_, &TableSchema::nlist_, &TableSchema::metric_type_),
            where(c(&TableSchema::table_id_) == table_id and c(&TableSchema::state_) != (int)TableSchema::TO_DELETE));

        if (groups.size() == 1) {
            index.engine_type_ = std::get<0>(groups[0]);
            index.nlist_ = std::get<1>(groups[0]);
            index.metric_type_ = std::get<2>(groups[0]);
        } else {
            return Status(DB_NOT_FOUND, "Table " + table_id + " not found");
        }
    } catch (std::exception& e) {
        return HandleException("Encounter exception when describe index", e.what());
    }

    return Status::OK();
}

Status
SqliteMetaImpl::DropTableIndex(const std::string& table_id) {
    try {
        server::MetricCollector metric;

        // multi-threads call sqlite update may get exception('bad logic', etc), so we add a lock here
        std::lock_guard<std::mutex> meta_lock(meta_mutex_);

        // soft delete index files
        ConnectorPtr->update_all(set(c(&TableFileSchema::file_type_) = (int)TableFileSchema::TO_DELETE,
                                     c(&TableFileSchema::updated_time_) = utils::GetMicroSecTimeStamp()),
                                 where(c(&TableFileSchema::table_id_) == table_id and
                                       c(&TableFileSchema::file_type_) == (int)TableFileSchema::INDEX));

        // set all backup file to raw
        ConnectorPtr->update_all(set(c(&TableFileSchema::file_type_) = (int)TableFileSchema::RAW,
                                     c(&TableFileSchema::updated_time_) = utils::GetMicroSecTimeStamp()),
                                 where(c(&TableFileSchema::table_id_) == table_id and
                                       c(&TableFileSchema::file_type_) == (int)TableFileSchema::BACKUP));

        // set table index type to raw
        ConnectorPtr->update_all(
            set(c(&TableSchema::engine_type_) = DEFAULT_ENGINE_TYPE, c(&TableSchema::nlist_) = DEFAULT_NLIST),
            where(c(&TableSchema::table_id_) == table_id));

        ENGINE_LOG_DEBUG << "Successfully drop table index, table id = " << table_id;
    } catch (std::exception& e) {
        return HandleException("Encounter exception when delete table index files", e.what());
    }

    return Status::OK();
}

Status
SqliteMetaImpl::CreatePartition(const std::string& table_id, const std::string& partition_name,
                                const std::string& tag) {
    server::MetricCollector metric;

    TableSchema table_schema;
    table_schema.table_id_ = table_id;
    auto status = DescribeTable(table_schema);
    if (!status.ok()) {
        return status;
    }

    // not allow create partition under partition
    if (!table_schema.owner_table_.empty()) {
        return Status(DB_ERROR, "Nested partition is not allowed");
    }

    // trim side-blank of tag, only compare valid characters
    // for example: " ab cd " is treated as "ab cd"
    std::string valid_tag = tag;
    server::StringHelpFunctions::TrimStringBlank(valid_tag);

    // not allow duplicated partition
    std::string exist_partition;
    GetPartitionName(table_id, valid_tag, exist_partition);
    if (!exist_partition.empty()) {
        return Status(DB_ERROR, "Duplicate partition is not allowed");
    }

    if (partition_name == "") {
        // generate unique partition name
        NextTableId(table_schema.table_id_);
    } else {
        table_schema.table_id_ = partition_name;
    }

    table_schema.id_ = -1;
    table_schema.flag_ = 0;
    table_schema.created_on_ = utils::GetMicroSecTimeStamp();
    table_schema.owner_table_ = table_id;
    table_schema.partition_tag_ = valid_tag;

    status = CreateTable(table_schema);
    if (status.code() == DB_ALREADY_EXIST) {
        return Status(DB_ALREADY_EXIST, "Partition already exists");
    }

    return status;
}

Status
SqliteMetaImpl::DropPartition(const std::string& partition_name) {
    return DropTable(partition_name);
}

Status
SqliteMetaImpl::ShowPartitions(const std::string& table_id, std::vector<meta::TableSchema>& partition_schema_array) {
    try {
        server::MetricCollector metric;

        auto partitions = ConnectorPtr->select(columns(&TableSchema::table_id_),
<<<<<<< HEAD
                                               where(c(&TableSchema::owner_table_) == table_id and
                                                     c(&TableSchema::state_) != (int)TableSchema::TO_DELETE));
        for (size_t i = 0; i < partitions.size(); i++) {
=======
                                               where(c(&TableSchema::owner_table_) == table_id
                                                     and c(&TableSchema::state_) != (int)TableSchema::TO_DELETE));
        for (size_t i = 0; i < partitions.size(); ++i) {
>>>>>>> c787b84d
            std::string partition_name = std::get<0>(partitions[i]);
            meta::TableSchema partition_schema;
            partition_schema.table_id_ = partition_name;
            DescribeTable(partition_schema);
            partition_schema_array.emplace_back(partition_schema);
        }
    } catch (std::exception& e) {
        return HandleException("Encounter exception when show partitions", e.what());
    }

    return Status::OK();
}

Status
SqliteMetaImpl::GetPartitionName(const std::string& table_id, const std::string& tag, std::string& partition_name) {
    try {
        server::MetricCollector metric;

        // trim side-blank of tag, only compare valid characters
        // for example: " ab cd " is treated as "ab cd"
        std::string valid_tag = tag;
        server::StringHelpFunctions::TrimStringBlank(valid_tag);

        auto name = ConnectorPtr->select(
            columns(&TableSchema::table_id_),
            where(c(&TableSchema::owner_table_) == table_id and c(&TableSchema::partition_tag_) == valid_tag and
                  c(&TableSchema::state_) != (int)TableSchema::TO_DELETE));
        if (name.size() > 0) {
            partition_name = std::get<0>(name[0]);
        } else {
            return Status(DB_NOT_FOUND, "Table " + table_id + "'s partition " + valid_tag + " not found");
        }
    } catch (std::exception& e) {
        return HandleException("Encounter exception when get partition name", e.what());
    }

    return Status::OK();
}

Status
SqliteMetaImpl::FilesToSearch(const std::string& table_id, const std::vector<size_t>& ids, const DatesT& dates,
                              DatePartionedTableFilesSchema& files) {
    files.clear();
    server::MetricCollector metric;

    try {
        auto select_columns =
            columns(&TableFileSchema::id_, &TableFileSchema::table_id_, &TableFileSchema::segment_id_,
                    &TableFileSchema::file_id_, &TableFileSchema::file_type_, &TableFileSchema::file_size_,
                    &TableFileSchema::row_count_, &TableFileSchema::date_, &TableFileSchema::engine_type_);

        auto match_tableid = c(&TableFileSchema::table_id_) == table_id;

        std::vector<int> file_types = {(int)TableFileSchema::RAW, (int)TableFileSchema::TO_INDEX,
                                       (int)TableFileSchema::INDEX};
        auto match_type = in(&TableFileSchema::file_type_, file_types);

        TableSchema table_schema;
        table_schema.table_id_ = table_id;
        auto status = DescribeTable(table_schema);
        if (!status.ok()) {
            return status;
        }

        // sqlite_orm has a bug, 'in' statement cannot handle too many elements
        // so we split one query into multi-queries, this is a work-around!!
        std::vector<DatesT> split_dates;
        split_dates.push_back(DatesT());
        const size_t batch_size = 30;
        for (DateT date : dates) {
            DatesT& last_batch = *split_dates.rbegin();
            last_batch.push_back(date);
            if (last_batch.size() > batch_size) {
                split_dates.push_back(DatesT());
            }
        }

        // perform query
        decltype(ConnectorPtr->select(select_columns)) selected;
        if (dates.empty() && ids.empty()) {
            auto filter = where(match_tableid and match_type);
            selected = ConnectorPtr->select(select_columns, filter);
        } else if (dates.empty() && !ids.empty()) {
            auto match_fileid = in(&TableFileSchema::id_, ids);
            auto filter = where(match_tableid and match_fileid and match_type);
            selected = ConnectorPtr->select(select_columns, filter);
        } else if (!dates.empty() && ids.empty()) {
            for (auto& batch_dates : split_dates) {
                if (batch_dates.empty()) {
                    continue;
                }
                auto match_date = in(&TableFileSchema::date_, batch_dates);
                auto filter = where(match_tableid and match_date and match_type);
                auto batch_selected = ConnectorPtr->select(select_columns, filter);
                for (auto& file : batch_selected) {
                    selected.push_back(file);
                }
            }

        } else if (!dates.empty() && !ids.empty()) {
            for (auto& batch_dates : split_dates) {
                if (batch_dates.empty()) {
                    continue;
                }
                auto match_fileid = in(&TableFileSchema::id_, ids);
                auto match_date = in(&TableFileSchema::date_, batch_dates);
                auto filter = where(match_tableid and match_fileid and match_date and match_type);
                auto batch_selected = ConnectorPtr->select(select_columns, filter);
                for (auto& file : batch_selected) {
                    selected.push_back(file);
                }
            }
        }

        Status ret;
        TableFileSchema table_file;
        for (auto& file : selected) {
            table_file.id_ = std::get<0>(file);
            table_file.table_id_ = std::get<1>(file);
            table_file.segment_id_ = std::get<2>(file);
            table_file.file_id_ = std::get<3>(file);
            table_file.file_type_ = std::get<4>(file);
            table_file.file_size_ = std::get<5>(file);
            table_file.row_count_ = std::get<6>(file);
            table_file.date_ = std::get<7>(file);
            table_file.engine_type_ = std::get<8>(file);
            table_file.dimension_ = table_schema.dimension_;
            table_file.index_file_size_ = table_schema.index_file_size_;
            table_file.nlist_ = table_schema.nlist_;
            table_file.metric_type_ = table_schema.metric_type_;

            auto status = utils::GetTableFilePath(options_, table_file);
            if (!status.ok()) {
                ret = status;
            }

            auto dateItr = files.find(table_file.date_);
            if (dateItr == files.end()) {
                files[table_file.date_] = TableFilesSchema();
            }
            files[table_file.date_].push_back(table_file);
        }
        if (files.empty()) {
            ENGINE_LOG_ERROR << "No file to search for table: " << table_id;
        }

        if (selected.size() > 0) {
            ENGINE_LOG_DEBUG << "Collect " << selected.size() << " to-search files";
        }
        return ret;
    } catch (std::exception& e) {
        return HandleException("Encounter exception when iterate index files", e.what());
    }
}

Status
SqliteMetaImpl::FilesToMerge(const std::string& table_id, DatePartionedTableFilesSchema& files) {
    files.clear();

    try {
        server::MetricCollector metric;

        // check table existence
        TableSchema table_schema;
        table_schema.table_id_ = table_id;
        auto status = DescribeTable(table_schema);
        if (!status.ok()) {
            return status;
        }

        // get files to merge
        auto selected = ConnectorPtr->select(
            columns(&TableFileSchema::id_, &TableFileSchema::table_id_, &TableFileSchema::file_id_,
                    &TableFileSchema::file_type_, &TableFileSchema::file_size_, &TableFileSchema::row_count_,
                    &TableFileSchema::date_, &TableFileSchema::created_on_),
            where(c(&TableFileSchema::file_type_) == (int)TableFileSchema::RAW and
                  c(&TableFileSchema::table_id_) == table_id),
            order_by(&TableFileSchema::file_size_).desc());

        Status result;
        int64_t to_merge_files = 0;
        for (auto& file : selected) {
            TableFileSchema table_file;
            table_file.file_size_ = std::get<4>(file);
            if (table_file.file_size_ >= table_schema.index_file_size_) {
                continue;  // skip large file
            }

            table_file.id_ = std::get<0>(file);
            table_file.table_id_ = std::get<1>(file);
            table_file.file_id_ = std::get<2>(file);
            table_file.file_type_ = std::get<3>(file);
            table_file.row_count_ = std::get<5>(file);
            table_file.date_ = std::get<6>(file);
            table_file.created_on_ = std::get<7>(file);
            table_file.dimension_ = table_schema.dimension_;
            table_file.index_file_size_ = table_schema.index_file_size_;
            table_file.nlist_ = table_schema.nlist_;
            table_file.metric_type_ = table_schema.metric_type_;

            auto status = utils::GetTableFilePath(options_, table_file);
            if (!status.ok()) {
                result = status;
            }

            auto dateItr = files.find(table_file.date_);
            if (dateItr == files.end()) {
                files[table_file.date_] = TableFilesSchema();
            }

            files[table_file.date_].push_back(table_file);
            ++to_merge_files;
        }

        if (to_merge_files > 0) {
            ENGINE_LOG_TRACE << "Collect " << to_merge_files << " to-merge files";
        }
        return result;
    } catch (std::exception& e) {
        return HandleException("Encounter exception when iterate merge files", e.what());
    }
}

Status
SqliteMetaImpl::FilesToIndex(TableFilesSchema& files) {
    files.clear();

    try {
        server::MetricCollector metric;

        auto selected = ConnectorPtr->select(
            columns(&TableFileSchema::id_, &TableFileSchema::table_id_, &TableFileSchema::file_id_,
                    &TableFileSchema::file_type_, &TableFileSchema::file_size_, &TableFileSchema::row_count_,
                    &TableFileSchema::date_, &TableFileSchema::engine_type_, &TableFileSchema::created_on_),
            where(c(&TableFileSchema::file_type_) == (int)TableFileSchema::TO_INDEX));

        std::map<std::string, TableSchema> groups;
        TableFileSchema table_file;

        Status ret;
        for (auto& file : selected) {
            table_file.id_ = std::get<0>(file);
            table_file.table_id_ = std::get<1>(file);
            table_file.file_id_ = std::get<2>(file);
            table_file.file_type_ = std::get<3>(file);
            table_file.file_size_ = std::get<4>(file);
            table_file.row_count_ = std::get<5>(file);
            table_file.date_ = std::get<6>(file);
            table_file.engine_type_ = std::get<7>(file);
            table_file.created_on_ = std::get<8>(file);

            auto status = utils::GetTableFilePath(options_, table_file);
            if (!status.ok()) {
                ret = status;
            }
            auto groupItr = groups.find(table_file.table_id_);
            if (groupItr == groups.end()) {
                TableSchema table_schema;
                table_schema.table_id_ = table_file.table_id_;
                auto status = DescribeTable(table_schema);
                if (!status.ok()) {
                    return status;
                }
                groups[table_file.table_id_] = table_schema;
            }
            table_file.dimension_ = groups[table_file.table_id_].dimension_;
            table_file.index_file_size_ = groups[table_file.table_id_].index_file_size_;
            table_file.nlist_ = groups[table_file.table_id_].nlist_;
            table_file.metric_type_ = groups[table_file.table_id_].metric_type_;
            files.push_back(table_file);
        }

        if (selected.size() > 0) {
            ENGINE_LOG_DEBUG << "Collect " << selected.size() << " to-index files";
        }
        return ret;
    } catch (std::exception& e) {
        return HandleException("Encounter exception when iterate raw files", e.what());
    }
}

Status
SqliteMetaImpl::FilesByType(const std::string& table_id, const std::vector<int>& file_types,
                            TableFilesSchema& table_files) {
    if (file_types.empty()) {
        return Status(DB_ERROR, "file types array is empty");
    }

    try {
        table_files.clear();
        auto selected = ConnectorPtr->select(
            columns(&TableFileSchema::id_, &TableFileSchema::file_id_, &TableFileSchema::file_type_,
                    &TableFileSchema::file_size_, &TableFileSchema::row_count_, &TableFileSchema::date_,
                    &TableFileSchema::engine_type_, &TableFileSchema::created_on_),
            where(in(&TableFileSchema::file_type_, file_types) and c(&TableFileSchema::table_id_) == table_id));

        if (selected.size() >= 1) {
            int raw_count = 0, new_count = 0, new_merge_count = 0, new_index_count = 0;
            int to_index_count = 0, index_count = 0, backup_count = 0;
            for (auto& file : selected) {
                TableFileSchema file_schema;
                file_schema.table_id_ = table_id;
                file_schema.id_ = std::get<0>(file);
                file_schema.file_id_ = std::get<1>(file);
                file_schema.file_type_ = std::get<2>(file);
                file_schema.file_size_ = std::get<3>(file);
                file_schema.row_count_ = std::get<4>(file);
                file_schema.date_ = std::get<5>(file);
                file_schema.engine_type_ = std::get<6>(file);
                file_schema.created_on_ = std::get<7>(file);

                switch (file_schema.file_type_) {
                    case (int)TableFileSchema::RAW:
<<<<<<< HEAD
                        raw_count++;
                        break;
                    case (int)TableFileSchema::NEW:
                        new_count++;
                        break;
                    case (int)TableFileSchema::NEW_MERGE:
                        new_merge_count++;
                        break;
                    case (int)TableFileSchema::NEW_INDEX:
                        new_index_count++;
                        break;
                    case (int)TableFileSchema::TO_INDEX:
                        to_index_count++;
                        break;
                    case (int)TableFileSchema::INDEX:
                        index_count++;
                        break;
                    case (int)TableFileSchema::BACKUP:
                        backup_count++;
                        break;
                    default:
                        break;
=======
                        ++raw_count;
                        break;
                    case (int)TableFileSchema::NEW:
                        ++new_count;
                        break;
                    case (int)TableFileSchema::NEW_MERGE:
                        ++new_merge_count;
                        break;
                    case (int)TableFileSchema::NEW_INDEX:
                        ++new_index_count;
                        break;
                    case (int)TableFileSchema::TO_INDEX:
                        ++to_index_count;
                        break;
                    case (int)TableFileSchema::INDEX:
                        ++index_count;
                        break;
                    case (int)TableFileSchema::BACKUP:
                        ++backup_count;
                        break;
                    default:
                        return Status(DB_ERROR, "Unknown file type.");
>>>>>>> c787b84d
                }

                table_files.emplace_back(file_schema);
            }

            std::string msg = "Get table files by type.";
            for (int file_type : file_types) {
                switch (file_type) {
                    case (int)TableFileSchema::RAW:
                        msg = msg + " raw files:" + std::to_string(raw_count);
                        break;
                    case (int)TableFileSchema::NEW:
                        msg = msg + " new files:" + std::to_string(new_count);
                        break;
                    case (int)TableFileSchema::NEW_MERGE:
                        msg = msg + " new_merge files:" + std::to_string(new_merge_count);
                        break;
                    case (int)TableFileSchema::NEW_INDEX:
                        msg = msg + " new_index files:" + std::to_string(new_index_count);
                        break;
                    case (int)TableFileSchema::TO_INDEX:
                        msg = msg + " to_index files:" + std::to_string(to_index_count);
                        break;
                    case (int)TableFileSchema::INDEX:
                        msg = msg + " index files:" + std::to_string(index_count);
                        break;
                    case (int)TableFileSchema::BACKUP:
                        msg = msg + " backup files:" + std::to_string(backup_count);
                        break;
                    default:
<<<<<<< HEAD
                        break;
=======
                        return Status(DB_ERROR, "Unknown file type!");
>>>>>>> c787b84d
                }
            }
            ENGINE_LOG_DEBUG << msg;
        }
    } catch (std::exception& e) {
        return HandleException("Encounter exception when check non index files", e.what());
    }
    return Status::OK();
}

// TODO(myh): Support swap to cloud storage
Status
SqliteMetaImpl::Archive() {
    auto& criterias = options_.archive_conf_.GetCriterias();
    if (criterias.size() == 0) {
        return Status::OK();
    }

    for (auto kv : criterias) {
        auto& criteria = kv.first;
        auto& limit = kv.second;
        if (criteria == engine::ARCHIVE_CONF_DAYS) {
            int64_t usecs = limit * DAY * US_PS;
            int64_t now = utils::GetMicroSecTimeStamp();
            try {
                // multi-threads call sqlite update may get exception('bad logic', etc), so we add a lock here
                std::lock_guard<std::mutex> meta_lock(meta_mutex_);

                ConnectorPtr->update_all(set(c(&TableFileSchema::file_type_) = (int)TableFileSchema::TO_DELETE),
                                         where(c(&TableFileSchema::created_on_) < (int64_t)(now - usecs) and
                                               c(&TableFileSchema::file_type_) != (int)TableFileSchema::TO_DELETE));
            } catch (std::exception& e) {
                return HandleException("Encounter exception when update table files", e.what());
            }

            ENGINE_LOG_DEBUG << "Archive old files";
        }
        if (criteria == engine::ARCHIVE_CONF_DISK) {
            uint64_t sum = 0;
            Size(sum);

            int64_t to_delete = (int64_t)sum - limit * G;
            DiscardFiles(to_delete);

            ENGINE_LOG_DEBUG << "Archive files to free disk";
        }
    }

    return Status::OK();
}

Status
SqliteMetaImpl::Size(uint64_t& result) {
    result = 0;
    try {
        auto selected = ConnectorPtr->select(columns(sum(&TableFileSchema::file_size_)),
                                             where(c(&TableFileSchema::file_type_) != (int)TableFileSchema::TO_DELETE));
        for (auto& total_size : selected) {
            if (!std::get<0>(total_size)) {
                continue;
            }
            result += (uint64_t)(*std::get<0>(total_size));
        }
    } catch (std::exception& e) {
        return HandleException("Encounter exception when calculte db size", e.what());
    }

    return Status::OK();
}

Status
SqliteMetaImpl::CleanUpShadowFiles() {
    try {
        server::MetricCollector metric;

        // multi-threads call sqlite update may get exception('bad logic', etc), so we add a lock here
        std::lock_guard<std::mutex> meta_lock(meta_mutex_);

        std::vector<int> file_types = {(int)TableFileSchema::NEW, (int)TableFileSchema::NEW_INDEX,
                                       (int)TableFileSchema::NEW_MERGE};
        auto files =
            ConnectorPtr->select(columns(&TableFileSchema::id_), where(in(&TableFileSchema::file_type_, file_types)));

        auto commited = ConnectorPtr->transaction([&]() mutable {
            for (auto& file : files) {
                ENGINE_LOG_DEBUG << "Remove table file type as NEW";
                ConnectorPtr->remove<TableFileSchema>(std::get<0>(file));
            }
            return true;
        });

        if (!commited) {
            return HandleException("CleanUp error: sqlite transaction failed");
        }

        if (files.size() > 0) {
            ENGINE_LOG_DEBUG << "Clean " << files.size() << " files";
        }
    } catch (std::exception& e) {
        return HandleException("Encounter exception when clean table file", e.what());
    }

    return Status::OK();
}

Status
SqliteMetaImpl::CleanUpFilesWithTTL(uint64_t seconds, CleanUpFilter* filter) {
    auto now = utils::GetMicroSecTimeStamp();
    std::set<std::string> table_ids;

    // remove to_delete files
    try {
        server::MetricCollector metric;

        std::vector<int> file_types = {
            (int)TableFileSchema::TO_DELETE,
            (int)TableFileSchema::BACKUP,
        };

        // multi-threads call sqlite update may get exception('bad logic', etc), so we add a lock here
        std::lock_guard<std::mutex> meta_lock(meta_mutex_);

        // collect files to be deleted
        auto files =
            ConnectorPtr->select(columns(&TableFileSchema::id_, &TableFileSchema::table_id_, &TableFileSchema::file_id_,
                                         &TableFileSchema::file_type_, &TableFileSchema::date_),
                                 where(in(&TableFileSchema::file_type_, file_types) and
                                       c(&TableFileSchema::updated_time_) < now - seconds * US_PS));

        int64_t clean_files = 0;
        auto commited = ConnectorPtr->transaction([&]() mutable {
            TableFileSchema table_file;
            for (auto& file : files) {
                table_file.id_ = std::get<0>(file);
                table_file.table_id_ = std::get<1>(file);
                table_file.file_id_ = std::get<2>(file);
                table_file.file_type_ = std::get<3>(file);
                table_file.date_ = std::get<4>(file);

                // check if the file can be deleted
                if (filter && filter->IsIgnored(table_file)) {
                    ENGINE_LOG_DEBUG << "File:" << table_file.file_id_
                                     << " currently is in use, not able to delete now";
                    continue;  // ignore this file, don't delete it
                }

                // erase from cache, must do this before file deleted,
                // because GetTableFilePath won't able to generate file path after the file is deleted
                // TODO(zhiru): clean up
                utils::GetTableFilePath(options_, table_file);
                server::CommonUtil::EraseFromCache(table_file.location_);

                if (table_file.file_type_ == (int)TableFileSchema::TO_DELETE) {
                    // delete file from meta
                    ConnectorPtr->remove<TableFileSchema>(table_file.id_);

                    // delete file from disk storage
                    utils::DeleteSegment(options_, table_file);

                    ENGINE_LOG_DEBUG << "Remove file id:" << table_file.file_id_
                                     << " location:" << table_file.location_;
                    table_ids.insert(table_file.table_id_);

                    ++clean_files;
                }
            }
            return true;
        });

        if (!commited) {
            return HandleException("CleanUpFilesWithTTL error: sqlite transaction failed");
        }

        if (clean_files > 0) {
            ENGINE_LOG_DEBUG << "Clean " << clean_files << " files expired in " << seconds << " seconds";
        }
    } catch (std::exception& e) {
        return HandleException("Encounter exception when clean table files", e.what());
    }

    // remove to_delete tables
    try {
        server::MetricCollector metric;

        // multi-threads call sqlite update may get exception('bad logic', etc), so we add a lock here
        std::lock_guard<std::mutex> meta_lock(meta_mutex_);

        auto tables = ConnectorPtr->select(columns(&TableSchema::id_, &TableSchema::table_id_),
                                           where(c(&TableSchema::state_) == (int)TableSchema::TO_DELETE));

        auto commited = ConnectorPtr->transaction([&]() mutable {
            for (auto& table : tables) {
                utils::DeleteTablePath(options_, std::get<1>(table), false);  // only delete empty folder
                ConnectorPtr->remove<TableSchema>(std::get<0>(table));
            }

            return true;
        });

        if (!commited) {
            return HandleException("CleanUpFilesWithTTL error: sqlite transaction failed");
        }

        if (tables.size() > 0) {
            ENGINE_LOG_DEBUG << "Remove " << tables.size() << " tables from meta";
        }
    } catch (std::exception& e) {
        return HandleException("Encounter exception when clean table files", e.what());
    }

    // remove deleted table folder
    // don't remove table folder until all its files has been deleted
    try {
        server::MetricCollector metric;

        int64_t remove_tables = 0;
        for (auto& table_id : table_ids) {
            auto selected = ConnectorPtr->select(columns(&TableFileSchema::file_id_),
                                                 where(c(&TableFileSchema::table_id_) == table_id));
            if (selected.size() == 0) {
                utils::DeleteTablePath(options_, table_id);
                ++remove_tables;
            }
        }

        if (remove_tables) {
            ENGINE_LOG_DEBUG << "Remove " << remove_tables << " tables folder";
        }
    } catch (std::exception& e) {
        return HandleException("Encounter exception when delete table folder", e.what());
    }

    return Status::OK();
}

Status
SqliteMetaImpl::Count(const std::string& table_id, uint64_t& result) {
    try {
        server::MetricCollector metric;

        std::vector<int> file_types = {(int)TableFileSchema::RAW, (int)TableFileSchema::TO_INDEX,
                                       (int)TableFileSchema::INDEX};
        auto selected = ConnectorPtr->select(
            columns(&TableFileSchema::row_count_),
            where(in(&TableFileSchema::file_type_, file_types) and c(&TableFileSchema::table_id_) == table_id));

        TableSchema table_schema;
        table_schema.table_id_ = table_id;
        auto status = DescribeTable(table_schema);

        if (!status.ok()) {
            return status;
        }

        result = 0;
        for (auto& file : selected) {
            result += std::get<0>(file);
        }
    } catch (std::exception& e) {
        return HandleException("Encounter exception when calculate table file size", e.what());
    }
    return Status::OK();
}

Status
SqliteMetaImpl::DropAll() {
    ENGINE_LOG_DEBUG << "Drop all sqlite meta";

    try {
        ConnectorPtr->drop_table(META_TABLES);
        ConnectorPtr->drop_table(META_TABLEFILES);
    } catch (std::exception& e) {
        return HandleException("Encounter exception when drop all meta", e.what());
    }

    return Status::OK();
}

Status
SqliteMetaImpl::DiscardFiles(int64_t to_discard_size) {
    if (to_discard_size <= 0) {
        return Status::OK();
    }

    ENGINE_LOG_DEBUG << "About to discard size=" << to_discard_size;

    try {
        server::MetricCollector metric;

        // multi-threads call sqlite update may get exception('bad logic', etc), so we add a lock here
        std::lock_guard<std::mutex> meta_lock(meta_mutex_);

        auto commited = ConnectorPtr->transaction([&]() mutable {
            auto selected =
                ConnectorPtr->select(columns(&TableFileSchema::id_, &TableFileSchema::file_size_),
                                     where(c(&TableFileSchema::file_type_) != (int)TableFileSchema::TO_DELETE),
                                     order_by(&TableFileSchema::id_), limit(10));

            std::vector<int> ids;
            TableFileSchema table_file;

            for (auto& file : selected) {
                if (to_discard_size <= 0)
                    break;
                table_file.id_ = std::get<0>(file);
                table_file.file_size_ = std::get<1>(file);
                ids.push_back(table_file.id_);
                ENGINE_LOG_DEBUG << "Discard table_file.id=" << table_file.file_id_
                                 << " table_file.size=" << table_file.file_size_;
                to_discard_size -= table_file.file_size_;
            }

            if (ids.size() == 0) {
                return true;
            }

            ConnectorPtr->update_all(set(c(&TableFileSchema::file_type_) = (int)TableFileSchema::TO_DELETE,
                                         c(&TableFileSchema::updated_time_) = utils::GetMicroSecTimeStamp()),
                                     where(in(&TableFileSchema::id_, ids)));

            return true;
        });

        if (!commited) {
            return HandleException("DiscardFiles error: sqlite transaction failed");
        }
    } catch (std::exception& e) {
        return HandleException("Encounter exception when discard table file", e.what());
    }

    return DiscardFiles(to_discard_size);
}

}  // namespace meta
}  // namespace engine
}  // namespace milvus<|MERGE_RESOLUTION|>--- conflicted
+++ resolved
@@ -831,15 +831,9 @@
         server::MetricCollector metric;
 
         auto partitions = ConnectorPtr->select(columns(&TableSchema::table_id_),
-<<<<<<< HEAD
-                                               where(c(&TableSchema::owner_table_) == table_id and
-                                                     c(&TableSchema::state_) != (int)TableSchema::TO_DELETE));
-        for (size_t i = 0; i < partitions.size(); i++) {
-=======
                                                where(c(&TableSchema::owner_table_) == table_id
                                                      and c(&TableSchema::state_) != (int)TableSchema::TO_DELETE));
         for (size_t i = 0; i < partitions.size(); ++i) {
->>>>>>> c787b84d
             std::string partition_name = std::get<0>(partitions[i]);
             meta::TableSchema partition_schema;
             partition_schema.table_id_ = partition_name;
@@ -1153,30 +1147,6 @@
 
                 switch (file_schema.file_type_) {
                     case (int)TableFileSchema::RAW:
-<<<<<<< HEAD
-                        raw_count++;
-                        break;
-                    case (int)TableFileSchema::NEW:
-                        new_count++;
-                        break;
-                    case (int)TableFileSchema::NEW_MERGE:
-                        new_merge_count++;
-                        break;
-                    case (int)TableFileSchema::NEW_INDEX:
-                        new_index_count++;
-                        break;
-                    case (int)TableFileSchema::TO_INDEX:
-                        to_index_count++;
-                        break;
-                    case (int)TableFileSchema::INDEX:
-                        index_count++;
-                        break;
-                    case (int)TableFileSchema::BACKUP:
-                        backup_count++;
-                        break;
-                    default:
-                        break;
-=======
                         ++raw_count;
                         break;
                     case (int)TableFileSchema::NEW:
@@ -1199,7 +1169,6 @@
                         break;
                     default:
                         return Status(DB_ERROR, "Unknown file type.");
->>>>>>> c787b84d
                 }
 
                 table_files.emplace_back(file_schema);
@@ -1230,11 +1199,7 @@
                         msg = msg + " backup files:" + std::to_string(backup_count);
                         break;
                     default:
-<<<<<<< HEAD
-                        break;
-=======
                         return Status(DB_ERROR, "Unknown file type!");
->>>>>>> c787b84d
                 }
             }
             ENGINE_LOG_DEBUG << msg;
