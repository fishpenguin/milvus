--- conflicted
+++ resolved
@@ -886,12 +886,8 @@
 
     try {
         auto select_columns =
-<<<<<<< HEAD
-            columns(&TableFileSchema::id_, &TableFileSchema::table_id_, &TableFileSchema::segment_id_,
-=======
             columns(&TableFileSchema::id_, &TableFileSchema::table_id_,
                     &TableFileSchema::segment_id_,
->>>>>>> 68bbfb01
                     &TableFileSchema::file_id_, &TableFileSchema::file_type_, &TableFileSchema::file_size_,
                     &TableFileSchema::row_count_, &TableFileSchema::date_, &TableFileSchema::engine_type_);
 
