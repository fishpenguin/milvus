syntax = "proto3";

import "status.proto";

package milvus.grpc;

/**
 * @brief Table name
 */
message TableName {
    string table_name = 1;
}

/**
 * @brief Partition name
 */
message PartitionName {
    string partition_name = 1;
}

/**
 * @brief Table name list
 */
message TableNameList {
    Status status = 1;
    repeated string table_names = 2;
}

/**
 * @brief Table schema
 */
message TableSchema {
    Status status = 1;
    string table_name = 2;
    int64 dimension = 3;
    int64 index_file_size = 4;
    int32 metric_type = 5;
}

/**
 * @brief Params of partition
 */
message PartitionParam {
    string table_name = 1;
    string partition_name = 2;
    string tag = 3;
}

/**
 * @brief Partition list
 */
message PartitionList {
    Status status = 1;
    repeated PartitionParam partition_array = 2;
}

/**
 * @brief Range schema
 */
message Range {
    string start_value = 1;
    string end_value = 2;
}

/**
 * @brief Record inserted
 */
message RowRecord {
    repeated float vector_data = 1;             //binary vector data
}

/**
 * @brief Params to be inserted
 */
message InsertParam {
    string table_name = 1;
    repeated RowRecord row_record_array = 2;
    repeated int64 row_id_array = 3;            //optional
    string partition_tag = 4;
}

/**
 * @brief Vector ids
 */
message VectorIds {
    Status status = 1;
    repeated int64 vector_id_array = 2;
}

/**
 * @brief Params for searching vector
 */
message SearchParam {
    string table_name = 1;
    repeated RowRecord query_record_array = 2;
    repeated Range query_range_array = 3;
    int64 topk = 4;
    int64 nprobe = 5;
    repeated string partition_tag_array = 6;
}

/**
 * @brief Params for searching vector in files
 */
message SearchInFilesParam {
    repeated string file_id_array = 1;
    SearchParam search_param = 2;
}

/**
 * @brief Query result params
 */
message TopKQueryResult {
    Status status = 1;
    int64 row_num = 2;
    repeated int64 ids = 3;
    repeated float distances = 4;
}

/**
 * @brief Server string Reply
 */
message StringReply {
    Status status = 1;
    string string_reply = 2;
}

/**
 * @brief Server bool Reply
 */
message BoolReply {
    Status status = 1;
    bool bool_reply = 2;
}

/**
 * @brief Return table row count
 */
message TableRowCount {
    Status status = 1;
    int64 table_row_count = 2;
}

/**
 * @brief Give server Command
 */
message Command {
    string cmd = 1;
}

/**
 * @brief Index
 * @index_type: 0-invalid, 1-idmap, 2-ivflat, 3-ivfsq8, 4-nsgmix
 * @metric_type: 1-L2, 2-IP
 */
message Index {
    int32 index_type = 1;
    int32 nlist = 2;
}

/**
 * @brief Index params
 */
message IndexParam {
    Status status = 1;
    string table_name = 2;
    Index index = 3;
}

/**
 * @brief table name and range for DeleteByDate
 */
message DeleteByDateParam {
    Range range = 1;
    string table_name = 2;
}

service MilvusService {
    /**
     * @brief This method is used to create table
     *
     * @param TableSchema, use to provide table information to be created.
     *
     * @return Status
     */
    rpc CreateTable(TableSchema) returns (Status){}

    /**
     * @brief This method is used to test table existence.
     *
     * @param TableName, table name is going to be tested.
     *
     * @return BoolReply
     */
    rpc HasTable(TableName) returns (BoolReply) {}

    /**
     * @brief This method is used to get table schema.
     *
     * @param TableName, target table name.
     *
     * @return TableSchema
     */
    rpc DescribeTable(TableName) returns (TableSchema) {}

    /**
     * @brief This method is used to get table schema.
     *
     * @param TableName, target table name.
     *
     * @return TableRowCount
     */
    rpc CountTable(TableName) returns (TableRowCount) {}

    /**
     * @brief This method is used to list all tables.
     *
     * @param Command, dummy parameter.
     *
     * @return TableNameList
     */
    rpc ShowTables(Command) returns (TableNameList) {}

    /**
     * @brief This method is used to delete table.
     *
     * @param TableName, table name is going to be deleted.
     *
     * @return TableNameList
     */
    rpc DropTable(TableName) returns (Status) {}

    /**
     * @brief This method is used to build index by table in sync mode.
     *
     * @param IndexParam, index paramters.
     *
     * @return Status
     */
<<<<<<< HEAD
    rpc CreateIndex(IndexParam) returns (Status) {}
=======
    rpc Search(SearchParam) returns (TopKQueryResult) {}
>>>>>>> d02fee0d

    /**
     * @brief This method is used to describe index
     *
     * @param TableName, target table name.
     *
     * @return IndexParam
     */
    rpc DescribeIndex(TableName) returns (IndexParam) {}

    /**
     * @brief This method is used to drop index
     *
     * @param TableName, target table name.
     *
     * @return Status
     */
<<<<<<< HEAD
    rpc DropIndex(TableName) returns (Status) {}
=======
    rpc SearchInFiles(SearchInFilesParam) returns (TopKQueryResult) {}
>>>>>>> d02fee0d

    /**
     * @brief This method is used to create partition
     *
     * @param PartitionParam, partition parameters.
     *
     * @return Status
     */
    rpc CreatePartition(PartitionParam) returns (Status) {}

    /**
     * @brief This method is used to show partition information
     *
     * @param TableName, target table name.
     *
     * @return PartitionList
     */
    rpc ShowPartitions(TableName) returns (PartitionList) {}

    /**
     * @brief This method is used to drop partition
     *
     * @param PartitionParam, target partition.
     *
     * @return Status
     */
    rpc DropPartition(PartitionParam) returns (Status) {}

    /**
     * @brief This method is used to add vector array to table.
     *
     * @param InsertParam, insert parameters.
     *
     * @return VectorIds
     */
    rpc Insert(InsertParam) returns (VectorIds) {}

    /**
     * @brief This method is used to query vector in table.
     *
     * @param SearchParam, search parameters.
     *
     * @return TopKQueryResultList
     */
    rpc Search(SearchParam) returns (TopKQueryResultList) {}

    /**
     * @brief This method is used to query vector in specified files.
     *
     * @param SearchInFilesParam, search in files paremeters.
     *
     * @return TopKQueryResultList
     */
    rpc SearchInFiles(SearchInFilesParam) returns (TopKQueryResultList) {}

    /**
     * @brief This method is used to give the server status.
     *
     * @param Command, command string
     *
     * @return StringReply
     */
    rpc Cmd(Command) returns (StringReply) {}

     /**
     * @brief This method is used to delete vector by date range
     *
     * @param DeleteByDateParam, delete parameters.
     *
     * @return status
     */
     rpc DeleteByDate(DeleteByDateParam) returns (Status) {}

     /**
      * @brief This method is used to preload table
      *
      * @param TableName, target table name.
      *
      * @return Status
      */
     rpc PreloadTable(TableName) returns (Status) {}
}<|MERGE_RESOLUTION|>--- conflicted
+++ resolved
@@ -237,87 +237,79 @@
      *
      * @return Status
      */
-<<<<<<< HEAD
     rpc CreateIndex(IndexParam) returns (Status) {}
-=======
+
+    /**
+     * @brief This method is used to describe index
+     *
+     * @param TableName, target table name.
+     *
+     * @return IndexParam
+     */
+    rpc DescribeIndex(TableName) returns (IndexParam) {}
+
+    /**
+     * @brief This method is used to drop index
+     *
+     * @param TableName, target table name.
+     *
+     * @return Status
+     */
+    rpc DropIndex(TableName) returns (Status) {}
+
+    /**
+     * @brief This method is used to create partition
+     *
+     * @param PartitionParam, partition parameters.
+     *
+     * @return Status
+     */
+    rpc CreatePartition(PartitionParam) returns (Status) {}
+
+    /**
+     * @brief This method is used to show partition information
+     *
+     * @param TableName, target table name.
+     *
+     * @return PartitionList
+     */
+    rpc ShowPartitions(TableName) returns (PartitionList) {}
+
+    /**
+     * @brief This method is used to drop partition
+     *
+     * @param PartitionParam, target partition.
+     *
+     * @return Status
+     */
+    rpc DropPartition(PartitionParam) returns (Status) {}
+
+    /**
+     * @brief This method is used to add vector array to table.
+     *
+     * @param InsertParam, insert parameters.
+     *
+     * @return VectorIds
+     */
+    rpc Insert(InsertParam) returns (VectorIds) {}
+
+    /**
+     * @brief This method is used to query vector in table.
+     *
+     * @param SearchParam, search parameters.
+     *
+     * @return TopKQueryResult
+     */
     rpc Search(SearchParam) returns (TopKQueryResult) {}
->>>>>>> d02fee0d
-
-    /**
-     * @brief This method is used to describe index
-     *
-     * @param TableName, target table name.
-     *
-     * @return IndexParam
-     */
-    rpc DescribeIndex(TableName) returns (IndexParam) {}
-
-    /**
-     * @brief This method is used to drop index
-     *
-     * @param TableName, target table name.
-     *
-     * @return Status
-     */
-<<<<<<< HEAD
-    rpc DropIndex(TableName) returns (Status) {}
-=======
+
+    /**
+     * @brief This method is used to query vector in specified files.
+     *
+     * @param SearchInFilesParam, search in files paremeters.
+     *
+     * @return TopKQueryResult
+     */
     rpc SearchInFiles(SearchInFilesParam) returns (TopKQueryResult) {}
->>>>>>> d02fee0d
-
-    /**
-     * @brief This method is used to create partition
-     *
-     * @param PartitionParam, partition parameters.
-     *
-     * @return Status
-     */
-    rpc CreatePartition(PartitionParam) returns (Status) {}
-
-    /**
-     * @brief This method is used to show partition information
-     *
-     * @param TableName, target table name.
-     *
-     * @return PartitionList
-     */
-    rpc ShowPartitions(TableName) returns (PartitionList) {}
-
-    /**
-     * @brief This method is used to drop partition
-     *
-     * @param PartitionParam, target partition.
-     *
-     * @return Status
-     */
-    rpc DropPartition(PartitionParam) returns (Status) {}
-
-    /**
-     * @brief This method is used to add vector array to table.
-     *
-     * @param InsertParam, insert parameters.
-     *
-     * @return VectorIds
-     */
-    rpc Insert(InsertParam) returns (VectorIds) {}
-
-    /**
-     * @brief This method is used to query vector in table.
-     *
-     * @param SearchParam, search parameters.
-     *
-     * @return TopKQueryResultList
-     */
-    rpc Search(SearchParam) returns (TopKQueryResultList) {}
-
-    /**
-     * @brief This method is used to query vector in specified files.
-     *
-     * @param SearchInFilesParam, search in files paremeters.
-     *
-     * @return TopKQueryResultList
-     */
-    rpc SearchInFiles(SearchInFilesParam) returns (TopKQueryResultList) {}
 
     /**
      * @brief This method is used to give the server status.
