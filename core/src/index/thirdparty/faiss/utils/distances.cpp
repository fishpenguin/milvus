/**
 * Copyright (c) Facebook, Inc. and its affiliates.
 *
 * This source code is licensed under the MIT license found in the
 * LICENSE file in the root directory of this source tree.
 */

// -*- c++ -*-

#include <faiss/utils/distances.h>

#include <cstdio>
#include <cassert>
#include <cstring>
#include <cmath>

#include <omp.h>

#include <faiss/impl/AuxIndexStructures.h>
#include <faiss/impl/FaissAssert.h>
#include <faiss/utils/ConcurrentBitset.h>


#ifndef FINTEGER
#define FINTEGER long
#endif


extern "C" {

/* declare BLAS functions, see http://www.netlib.org/clapack/cblas/ */

int sgemm_ (const char *transa, const char *transb, FINTEGER *m, FINTEGER *
            n, FINTEGER *k, const float *alpha, const float *a,
            FINTEGER *lda, const float *b, FINTEGER *
            ldb, float *beta, float *c, FINTEGER *ldc);

/* Lapack functions, see http://www.netlib.org/clapack/old/single/sgeqrf.c */

int sgeqrf_ (FINTEGER *m, FINTEGER *n, float *a, FINTEGER *lda,
                 float *tau, float *work, FINTEGER *lwork, FINTEGER *info);

int sgemv_(const char *trans, FINTEGER *m, FINTEGER *n, float *alpha,
           const float *a, FINTEGER *lda, const float *x, FINTEGER *incx,
           float *beta, float *y, FINTEGER *incy);

}


namespace faiss {



/***************************************************************************
 * Matrix/vector ops
 ***************************************************************************/



/* Compute the inner product between a vector x and
   a set of ny vectors y.
   These functions are not intended to replace BLAS matrix-matrix, as they
   would be significantly less efficient in this case. */
void fvec_inner_products_ny (float * ip,
                             const float * x,
                             const float * y,
                             size_t d, size_t ny)
{
    // Not sure which one is fastest
#if 0
    {
        FINTEGER di = d;
        FINTEGER nyi = ny;
        float one = 1.0, zero = 0.0;
        FINTEGER onei = 1;
        sgemv_ ("T", &di, &nyi, &one, y, &di, x, &onei, &zero, ip, &onei);
    }
#endif
    for (size_t i = 0; i < ny; i++) {
        ip[i] = fvec_inner_product (x, y, d);
        y += d;
    }
}





/* Compute the L2 norm of a set of nx vectors */
void fvec_norms_L2 (float * __restrict nr,
                    const float * __restrict x,
                    size_t d, size_t nx)
{

#pragma omp parallel for
    for (size_t i = 0; i < nx; i++) {
        nr[i] = sqrtf (fvec_norm_L2sqr (x + i * d, d));
    }
}

void fvec_norms_L2sqr (float * __restrict nr,
                       const float * __restrict x,
                       size_t d, size_t nx)
{
#pragma omp parallel for
    for (size_t i = 0; i < nx; i++)
        nr[i] = fvec_norm_L2sqr (x + i * d, d);
}



void fvec_renorm_L2 (size_t d, size_t nx, float * __restrict x)
{
#pragma omp parallel for
    for (size_t i = 0; i < nx; i++) {
        float * __restrict xi = x + i * d;

        float nr = fvec_norm_L2sqr (xi, d);

        if (nr > 0) {
            size_t j;
            const float inv_nr = 1.0 / sqrtf (nr);
            for (j = 0; j < d; j++)
                xi[j] *= inv_nr;
        }
    }
}












/***************************************************************************
 * KNN functions
 ***************************************************************************/



/* Find the nearest neighbors for nx queries in a set of ny vectors */
static void knn_inner_product_sse (const float * x,
                        const float * y,
                        size_t d, size_t nx, size_t ny,
                        float_minheap_array_t * res,
                        ConcurrentBitsetPtr bitset = nullptr)
{
    size_t k = res->k;
    size_t check_period = InterruptCallback::get_period_hint (ny * d);

    check_period *= omp_get_max_threads();

    for (size_t i0 = 0; i0 < nx; i0 += check_period) {
        size_t i1 = std::min(i0 + check_period, nx);

#pragma omp parallel for
        for (size_t i = i0; i < i1; i++) {
            const float * x_i = x + i * d;
            const float * y_j = y;

            float * __restrict simi = res->get_val(i);
            int64_t * __restrict idxi = res->get_ids (i);

            minheap_heapify (k, simi, idxi);

            for (size_t j = 0; j < ny; j++) {
                if(!bitset || !bitset->test(j)){
                    float ip = fvec_inner_product (x_i, y_j, d);

                    if (ip > simi[0]) {
                        minheap_pop (k, simi, idxi);
                        minheap_push (k, simi, idxi, ip, j);
                    }
                }
                y_j += d;
            }
            minheap_reorder (k, simi, idxi);
        }
        InterruptCallback::check ();
    }

}

static void knn_L2sqr_sse (
                const float * x,
                const float * y,
                size_t d, size_t nx, size_t ny,
                float_maxheap_array_t * res,
                ConcurrentBitsetPtr bitset = nullptr)
{
    size_t k = res->k;

    size_t check_period = InterruptCallback::get_period_hint (ny * d);
    check_period *= omp_get_max_threads();

    for (size_t i0 = 0; i0 < nx; i0 += check_period) {
        size_t i1 = std::min(i0 + check_period, nx);

#pragma omp parallel for
        for (size_t i = i0; i < i1; i++) {
            const float * x_i = x + i * d;
            const float * y_j = y;
            size_t j;
            float * simi = res->get_val(i);
            int64_t * idxi = res->get_ids (i);

            maxheap_heapify (k, simi, idxi);
            for (j = 0; j < ny; j++) {
                if(!bitset || !bitset->test(j)){
                    float disij = fvec_L2sqr (x_i, y_j, d);

                    if (disij < simi[0]) {
                        maxheap_pop (k, simi, idxi);
                        maxheap_push (k, simi, idxi, disij, j);
                    }
                }
                y_j += d;
            }
            maxheap_reorder (k, simi, idxi);
        }
        InterruptCallback::check ();
    }

}


/** Find the nearest neighbors for nx queries in a set of ny vectors */
static void knn_inner_product_blas (
        const float * x,
        const float * y,
        size_t d, size_t nx, size_t ny,
        float_minheap_array_t * res,
        ConcurrentBitsetPtr bitset = nullptr)
{
    res->heapify ();

    // BLAS does not like empty matrices
    if (nx == 0 || ny == 0) return;

    size_t k = res->k;

    /* block sizes */
    const size_t bs_x = 4096, bs_y = 1024;
    // const size_t bs_x = 16, bs_y = 16;
    float *ip_block = new float[bs_x * bs_y];
    ScopeDeleter<float> del1(ip_block);;

    for (size_t i0 = 0; i0 < nx; i0 += bs_x) {
        size_t i1 = i0 + bs_x;
        if(i1 > nx) i1 = nx;

        for (size_t j0 = 0; j0 < ny; j0 += bs_y) {
            size_t j1 = j0 + bs_y;
            if (j1 > ny) j1 = ny;
            /* compute the actual dot products */
            {
                float one = 1, zero = 0;
                FINTEGER nyi = j1 - j0, nxi = i1 - i0, di = d;
                sgemm_ ("Transpose", "Not transpose", &nyi, &nxi, &di, &one,
                        y + j0 * d, &di,
                        x + i0 * d, &di, &zero,
                        ip_block, &nyi);
            }

            /* collect maxima */
#pragma omp parallel for
            for(size_t i = i0; i < i1; i++){
                float * __restrict simi = res->get_val(i);
                int64_t * __restrict idxi = res->get_ids (i);
                const float *ip_line = ip_block + (i - i0) * (j1 - j0);

                for(size_t j = j0; j < j1; j++){
                    if(!bitset || !bitset->test(j)){
                        float dis = *ip_line;

                        if(dis > simi[0]){
                            minheap_pop(k, simi, idxi);
                            minheap_push(k, simi, idxi, dis, j);
                        }
                    }
                    ip_line++;
                }
            }
        }
        InterruptCallback::check ();
    }
    res->reorder ();
}

// distance correction is an operator that can be applied to transform
// the distances
template<class DistanceCorrection>
static void knn_L2sqr_blas (const float * x,
        const float * y,
        size_t d, size_t nx, size_t ny,
        float_maxheap_array_t * res,
        const DistanceCorrection &corr,
        ConcurrentBitsetPtr bitset = nullptr)
{
    res->heapify ();

    // BLAS does not like empty matrices
    if (nx == 0 || ny == 0) return;

    size_t k = res->k;

    /* block sizes */
    const size_t bs_x = 4096, bs_y = 1024;
    // const size_t bs_x = 16, bs_y = 16;
    float *ip_block = new float[bs_x * bs_y];
    float *x_norms = new float[nx];
    float *y_norms = new float[ny];
    ScopeDeleter<float> del1(ip_block), del3(x_norms), del2(y_norms);

    fvec_norms_L2sqr (x_norms, x, d, nx);
    fvec_norms_L2sqr (y_norms, y, d, ny);


    for (size_t i0 = 0; i0 < nx; i0 += bs_x) {
        size_t i1 = i0 + bs_x;
        if(i1 > nx) i1 = nx;

        for (size_t j0 = 0; j0 < ny; j0 += bs_y) {
            size_t j1 = j0 + bs_y;
            if (j1 > ny) j1 = ny;
            /* compute the actual dot products */
            {
                float one = 1, zero = 0;
                FINTEGER nyi = j1 - j0, nxi = i1 - i0, di = d;
                sgemm_ ("Transpose", "Not transpose", &nyi, &nxi, &di, &one,
                        y + j0 * d, &di,
                        x + i0 * d, &di, &zero,
                        ip_block, &nyi);
            }

            /* collect minima */
#pragma omp parallel for
            for (size_t i = i0; i < i1; i++) {
                float * __restrict simi = res->get_val(i);
                int64_t * __restrict idxi = res->get_ids (i);
                const float *ip_line = ip_block + (i - i0) * (j1 - j0);

                for (size_t j = j0; j < j1; j++) {
                    if(!bitset || !bitset->test(j)){
                        float ip = *ip_line;
                        float dis = x_norms[i] + y_norms[j] - 2 * ip;

                        // negative values can occur for identical vectors
                        // due to roundoff errors
                        if (dis < 0) dis = 0;

                        dis = corr (dis, i, j);

                        if (dis < simi[0]) {
                            maxheap_pop (k, simi, idxi);
                            maxheap_push (k, simi, idxi, dis, j);
                        }
                    }
                    ip_line++;
                }
            }
        }
        InterruptCallback::check ();
    }
    res->reorder ();

}

template<class DistanceCorrection>
static void knn_jaccard_blas (const float * x,
                              const float * y,
                              size_t d, size_t nx, size_t ny,
                              float_maxheap_array_t * res,
<<<<<<< HEAD
                              const DistanceCorrection &corr,
                              ConcurrentBitsetPtr bitset = nullptr)
=======
                              const DistanceCorrection &corr)
>>>>>>> 0f1aa5f8
{
    res->heapify ();

    // BLAS does not like empty matrices
    if (nx == 0 || ny == 0) return;

    size_t k = res->k;

    /* block sizes */
    const size_t bs_x = 4096, bs_y = 1024;
    // const size_t bs_x = 16, bs_y = 16;
    float *ip_block = new float[bs_x * bs_y];
    float *x_norms = new float[nx];
    float *y_norms = new float[ny];
    ScopeDeleter<float> del1(ip_block), del3(x_norms), del2(y_norms);

    fvec_norms_L2sqr (x_norms, x, d, nx);
    fvec_norms_L2sqr (y_norms, y, d, ny);


    for (size_t i0 = 0; i0 < nx; i0 += bs_x) {
        size_t i1 = i0 + bs_x;
        if(i1 > nx) i1 = nx;

        for (size_t j0 = 0; j0 < ny; j0 += bs_y) {
            size_t j1 = j0 + bs_y;
            if (j1 > ny) j1 = ny;
            /* compute the actual dot products */
            {
                float one = 1, zero = 0;
                FINTEGER nyi = j1 - j0, nxi = i1 - i0, di = d;
                sgemm_ ("Transpose", "Not transpose", &nyi, &nxi, &di, &one,
                        y + j0 * d, &di,
                        x + i0 * d, &di, &zero,
                        ip_block, &nyi);
            }
<<<<<<< HEAD

            /* collect minima */
#pragma omp parallel for
            for (size_t i = i0; i < i1; i++) {
                float * __restrict simi = res->get_val(i);
                int64_t * __restrict idxi = res->get_ids (i);
                const float *ip_line = ip_block + (i - i0) * (j1 - j0);

                for (size_t j = j0; j < j1; j++) {
                    if(!bitset || !bitset->test(j)){
                        float ip = *ip_line;
                        float dis = 1.0 - ip / (x_norms[i] + y_norms[j] - ip);

                        // negative values can occur for identical vectors
                        // due to roundoff errors
                        if (dis < 0) dis = 0;

                        dis = corr (dis, i, j);

                        if (dis < simi[0]) {
                            maxheap_pop (k, simi, idxi);
                            maxheap_push (k, simi, idxi, dis, j);
                        }
                    }
                    ip_line++;
                }
            }
        }
        InterruptCallback::check ();
    }
    res->reorder ();

=======

            /* collect minima */
#pragma omp parallel for
            for (size_t i = i0; i < i1; i++) {
                float * __restrict simi = res->get_val(i);
                int64_t * __restrict idxi = res->get_ids (i);
                const float *ip_line = ip_block + (i - i0) * (j1 - j0);

                for (size_t j = j0; j < j1; j++) {
                    float ip = *ip_line++;
                    float dis = 1.0 - ip / (x_norms[i] + y_norms[j] - ip);

                    // negative values can occur for identical vectors
                    // due to roundoff errors
                    if (dis < 0) dis = 0;

                    dis = corr (dis, i, j);

                    if (dis < simi[0]) {
                        maxheap_pop (k, simi, idxi);
                        maxheap_push (k, simi, idxi, dis, j);
                    }
                }
            }
        }
        InterruptCallback::check ();
    }
    res->reorder ();

>>>>>>> 0f1aa5f8
}







/*******************************************************
 * KNN driver functions
 *******************************************************/

int distance_compute_blas_threshold = 20;

void knn_inner_product (const float * x,
        const float * y,
        size_t d, size_t nx, size_t ny,
        float_minheap_array_t * res,
        ConcurrentBitsetPtr bitset)
{
    if (d % 4 == 0 && nx < distance_compute_blas_threshold) {
        knn_inner_product_sse (x, y, d, nx, ny, res, bitset);
    } else {
        knn_inner_product_blas (x, y, d, nx, ny, res, bitset);
    }
}



struct NopDistanceCorrection {
  float operator()(float dis, size_t /*qno*/, size_t /*bno*/) const {
    return dis;
    }
};

void knn_L2sqr (const float * x,
                const float * y,
                size_t d, size_t nx, size_t ny,
                float_maxheap_array_t * res,
                ConcurrentBitsetPtr bitset)
{
    if (d % 4 == 0 && nx < distance_compute_blas_threshold) {
        knn_L2sqr_sse (x, y, d, nx, ny, res, bitset);
    } else {
        NopDistanceCorrection nop;
        knn_L2sqr_blas (x, y, d, nx, ny, res, nop, bitset);
    }
}

void knn_jaccard (const float * x,
                  const float * y,
                  size_t d, size_t nx, size_t ny,
                  float_maxheap_array_t * res,
                  ConcurrentBitsetPtr bitset)
{
    if (d % 4 == 0 && nx < distance_compute_blas_threshold) {
//        knn_jaccard_sse (x, y, d, nx, ny, res);
        printf("jaccard sse not implemented!\n");
    } else {
        NopDistanceCorrection nop;
        knn_jaccard_blas (x, y, d, nx, ny, res, nop, bitset);
    }
}

void knn_jaccard (const float * x,
                  const float * y,
                  size_t d, size_t nx, size_t ny,
                  float_maxheap_array_t * res)
{
    if (d % 4 == 0 && nx < distance_compute_blas_threshold) {
//        knn_jaccard_sse (x, y, d, nx, ny, res);
        printf("sse_not implemented!\n");
    } else {
        NopDistanceCorrection nop;
        knn_jaccard_blas (x, y, d, nx, ny, res, nop);
    }
}

struct BaseShiftDistanceCorrection {
    const float *base_shift;
    float operator()(float dis, size_t /*qno*/, size_t bno) const {
      return dis - base_shift[bno];
    }
};

void knn_L2sqr_base_shift (
         const float * x,
         const float * y,
         size_t d, size_t nx, size_t ny,
         float_maxheap_array_t * res,
         const float *base_shift)
{
    BaseShiftDistanceCorrection corr = {base_shift};
    knn_L2sqr_blas (x, y, d, nx, ny, res, corr);
}



/***************************************************************************
 * compute a subset of  distances
 ***************************************************************************/

/* compute the inner product between x and a subset y of ny vectors,
   whose indices are given by idy.  */
void fvec_inner_products_by_idx (float * __restrict ip,
                                 const float * x,
                                 const float * y,
                                 const int64_t * __restrict ids, /* for y vecs */
                                 size_t d, size_t nx, size_t ny)
{
#pragma omp parallel for
    for (size_t j = 0; j < nx; j++) {
        const int64_t * __restrict idsj = ids + j * ny;
        const float * xj = x + j * d;
        float * __restrict ipj = ip + j * ny;
        for (size_t i = 0; i < ny; i++) {
            if (idsj[i] < 0)
                continue;
            ipj[i] = fvec_inner_product (xj, y + d * idsj[i], d);
        }
    }
}



/* compute the inner product between x and a subset y of ny vectors,
   whose indices are given by idy.  */
void fvec_L2sqr_by_idx (float * __restrict dis,
                        const float * x,
                        const float * y,
                        const int64_t * __restrict ids, /* ids of y vecs */
                        size_t d, size_t nx, size_t ny)
{
#pragma omp parallel for
    for (size_t j = 0; j < nx; j++) {
        const int64_t * __restrict idsj = ids + j * ny;
        const float * xj = x + j * d;
        float * __restrict disj = dis + j * ny;
        for (size_t i = 0; i < ny; i++) {
            if (idsj[i] < 0)
                continue;
            disj[i] = fvec_L2sqr (xj, y + d * idsj[i], d);
        }
    }
}

void pairwise_indexed_L2sqr (
        size_t d, size_t n,
        const float * x, const int64_t *ix,
        const float * y, const int64_t *iy,
        float *dis)
{
#pragma omp parallel for
    for (size_t j = 0; j < n; j++) {
        if (ix[j] >= 0 && iy[j] >= 0) {
            dis[j] = fvec_L2sqr (x + d * ix[j], y + d * iy[j], d);
        }
    }
}

void pairwise_indexed_inner_product (
        size_t d, size_t n,
        const float * x, const int64_t *ix,
        const float * y, const int64_t *iy,
        float *dis)
{
#pragma omp parallel for
    for (size_t j = 0; j < n; j++) {
        if (ix[j] >= 0 && iy[j] >= 0) {
            dis[j] = fvec_inner_product (x + d * ix[j], y + d * iy[j], d);
        }
    }
}


/* Find the nearest neighbors for nx queries in a set of ny vectors
   indexed by ids. May be useful for re-ranking a pre-selected vector list */
void knn_inner_products_by_idx (const float * x,
                                const float * y,
                                const int64_t * ids,
                                size_t d, size_t nx, size_t ny,
                                float_minheap_array_t * res)
{
    size_t k = res->k;

#pragma omp parallel for
    for (size_t i = 0; i < nx; i++) {
        const float * x_ = x + i * d;
        const int64_t * idsi = ids + i * ny;
        size_t j;
        float * __restrict simi = res->get_val(i);
        int64_t * __restrict idxi = res->get_ids (i);
        minheap_heapify (k, simi, idxi);

        for (j = 0; j < ny; j++) {
            if (idsi[j] < 0) break;
            float ip = fvec_inner_product (x_, y + d * idsi[j], d);

            if (ip > simi[0]) {
                minheap_pop (k, simi, idxi);
                minheap_push (k, simi, idxi, ip, idsi[j]);
            }
        }
        minheap_reorder (k, simi, idxi);
    }

}

void knn_L2sqr_by_idx (const float * x,
                       const float * y,
                       const int64_t * __restrict ids,
                       size_t d, size_t nx, size_t ny,
                       float_maxheap_array_t * res)
{
    size_t k = res->k;

#pragma omp parallel for
    for (size_t i = 0; i < nx; i++) {
        const float * x_ = x + i * d;
        const int64_t * __restrict idsi = ids + i * ny;
        float * __restrict simi = res->get_val(i);
        int64_t * __restrict idxi = res->get_ids (i);
        maxheap_heapify (res->k, simi, idxi);
        for (size_t j = 0; j < ny; j++) {
            float disij = fvec_L2sqr (x_, y + d * idsi[j], d);

            if (disij < simi[0]) {
                maxheap_pop (k, simi, idxi);
                maxheap_push (k, simi, idxi, disij, idsi[j]);
            }
        }
        maxheap_reorder (res->k, simi, idxi);
    }

}





/***************************************************************************
 * Range search
 ***************************************************************************/

/** Find the nearest neighbors for nx queries in a set of ny vectors
 * compute_l2 = compute pairwise squared L2 distance rather than inner prod
 */
template <bool compute_l2>
static void range_search_blas (
        const float * x,
        const float * y,
        size_t d, size_t nx, size_t ny,
        float radius,
        RangeSearchResult *result)
{

    // BLAS does not like empty matrices
    if (nx == 0 || ny == 0) return;

    /* block sizes */
    const size_t bs_x = 4096, bs_y = 1024;
    // const size_t bs_x = 16, bs_y = 16;
    float *ip_block = new float[bs_x * bs_y];
    ScopeDeleter<float> del0(ip_block);

    float *x_norms = nullptr, *y_norms = nullptr;
    ScopeDeleter<float> del1, del2;
    if (compute_l2) {
        x_norms = new float[nx];
        del1.set (x_norms);
        fvec_norms_L2sqr (x_norms, x, d, nx);

        y_norms = new float[ny];
        del2.set (y_norms);
        fvec_norms_L2sqr (y_norms, y, d, ny);
    }

    std::vector <RangeSearchPartialResult *> partial_results;

    for (size_t j0 = 0; j0 < ny; j0 += bs_y) {
        size_t j1 = j0 + bs_y;
        if (j1 > ny) j1 = ny;
        RangeSearchPartialResult * pres = new RangeSearchPartialResult (result);
        partial_results.push_back (pres);

        for (size_t i0 = 0; i0 < nx; i0 += bs_x) {
            size_t i1 = i0 + bs_x;
            if(i1 > nx) i1 = nx;

            /* compute the actual dot products */
            {
                float one = 1, zero = 0;
                FINTEGER nyi = j1 - j0, nxi = i1 - i0, di = d;
                sgemm_ ("Transpose", "Not transpose", &nyi, &nxi, &di, &one,
                        y + j0 * d, &di,
                        x + i0 * d, &di, &zero,
                        ip_block, &nyi);
            }


            for (size_t i = i0; i < i1; i++) {
                const float *ip_line = ip_block + (i - i0) * (j1 - j0);

                RangeQueryResult & qres = pres->new_result (i);

                for (size_t j = j0; j < j1; j++) {
                    float ip = *ip_line++;
                    if (compute_l2) {
                        float dis =  x_norms[i] + y_norms[j] - 2 * ip;
                        if (dis < radius) {
                            qres.add (dis, j);
                        }
                    } else {
                        if (ip > radius) {
                            qres.add (ip, j);
                        }
                    }
                }
            }
        }
        InterruptCallback::check ();
    }

    RangeSearchPartialResult::merge (partial_results);
}


template <bool compute_l2>
static void range_search_sse (const float * x,
                const float * y,
                size_t d, size_t nx, size_t ny,
                float radius,
                RangeSearchResult *res)
{
    FAISS_THROW_IF_NOT (d % 4 == 0);

#pragma omp parallel
    {
        RangeSearchPartialResult pres (res);

#pragma omp for
        for (size_t i = 0; i < nx; i++) {
            const float * x_ = x + i * d;
            const float * y_ = y;
            size_t j;

            RangeQueryResult & qres = pres.new_result (i);

            for (j = 0; j < ny; j++) {
                if (compute_l2) {
                    float disij = fvec_L2sqr (x_, y_, d);
                    if (disij < radius) {
                        qres.add (disij, j);
                    }
                } else {
                    float ip = fvec_inner_product (x_, y_, d);
                    if (ip > radius) {
                        qres.add (ip, j);
                    }
                }
                y_ += d;
            }

        }
        pres.finalize ();
    }

    // check just at the end because the use case is typically just
    // when the nb of queries is low.
    InterruptCallback::check();
}





void range_search_L2sqr (
        const float * x,
        const float * y,
        size_t d, size_t nx, size_t ny,
        float radius,
        RangeSearchResult *res)
{

    if (d % 4 == 0 && nx < distance_compute_blas_threshold) {
        range_search_sse<true> (x, y, d, nx, ny, radius, res);
    } else {
        range_search_blas<true> (x, y, d, nx, ny, radius, res);
    }
}

void range_search_inner_product (
        const float * x,
        const float * y,
        size_t d, size_t nx, size_t ny,
        float radius,
        RangeSearchResult *res)
{

    if (d % 4 == 0 && nx < distance_compute_blas_threshold) {
        range_search_sse<false> (x, y, d, nx, ny, radius, res);
    } else {
        range_search_blas<false> (x, y, d, nx, ny, radius, res);
    }
}


void pairwise_L2sqr (int64_t d,
                     int64_t nq, const float *xq,
                     int64_t nb, const float *xb,
                     float *dis,
                     int64_t ldq, int64_t ldb, int64_t ldd)
{
    if (nq == 0 || nb == 0) return;
    if (ldq == -1) ldq = d;
    if (ldb == -1) ldb = d;
    if (ldd == -1) ldd = nb;

    // store in beginning of distance matrix to avoid malloc
    float *b_norms = dis;

#pragma omp parallel for
    for (int64_t i = 0; i < nb; i++)
        b_norms [i] = fvec_norm_L2sqr (xb + i * ldb, d);

#pragma omp parallel for
    for (int64_t i = 1; i < nq; i++) {
        float q_norm = fvec_norm_L2sqr (xq + i * ldq, d);
        for (int64_t j = 0; j < nb; j++)
            dis[i * ldd + j] = q_norm + b_norms [j];
    }

    {
        float q_norm = fvec_norm_L2sqr (xq, d);
        for (int64_t j = 0; j < nb; j++)
            dis[j] += q_norm;
    }

    {
        FINTEGER nbi = nb, nqi = nq, di = d, ldqi = ldq, ldbi = ldb, lddi = ldd;
        float one = 1.0, minus_2 = -2.0;

        sgemm_ ("Transposed", "Not transposed",
                &nbi, &nqi, &di,
                &minus_2,
                xb, &ldbi,
                xq, &ldqi,
                &one, dis, &lddi);
    }

}


} // namespace faiss<|MERGE_RESOLUTION|>--- conflicted
+++ resolved
@@ -376,12 +376,8 @@
                               const float * y,
                               size_t d, size_t nx, size_t ny,
                               float_maxheap_array_t * res,
-<<<<<<< HEAD
                               const DistanceCorrection &corr,
                               ConcurrentBitsetPtr bitset = nullptr)
-=======
-                              const DistanceCorrection &corr)
->>>>>>> 0f1aa5f8
 {
     res->heapify ();
 
@@ -418,7 +414,6 @@
                         x + i0 * d, &di, &zero,
                         ip_block, &nyi);
             }
-<<<<<<< HEAD
 
             /* collect minima */
 #pragma omp parallel for
@@ -450,38 +445,6 @@
         InterruptCallback::check ();
     }
     res->reorder ();
-
-=======
-
-            /* collect minima */
-#pragma omp parallel for
-            for (size_t i = i0; i < i1; i++) {
-                float * __restrict simi = res->get_val(i);
-                int64_t * __restrict idxi = res->get_ids (i);
-                const float *ip_line = ip_block + (i - i0) * (j1 - j0);
-
-                for (size_t j = j0; j < j1; j++) {
-                    float ip = *ip_line++;
-                    float dis = 1.0 - ip / (x_norms[i] + y_norms[j] - ip);
-
-                    // negative values can occur for identical vectors
-                    // due to roundoff errors
-                    if (dis < 0) dis = 0;
-
-                    dis = corr (dis, i, j);
-
-                    if (dis < simi[0]) {
-                        maxheap_pop (k, simi, idxi);
-                        maxheap_push (k, simi, idxi, dis, j);
-                    }
-                }
-            }
-        }
-        InterruptCallback::check ();
-    }
-    res->reorder ();
-
->>>>>>> 0f1aa5f8
 }
 
 
