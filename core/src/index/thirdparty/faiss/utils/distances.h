--- conflicted
+++ resolved
@@ -179,24 +179,15 @@
         const float * x,
         const float * y,
         size_t d, size_t nx, size_t ny,
-<<<<<<< HEAD
         float_maxheap_array_t * res,
         ConcurrentBitsetPtr bitset = nullptr);
-=======
-        float_maxheap_array_t * res);
->>>>>>> 0f1aa5f8
 
 void knn_jaccard (
         const float * x,
         const float * y,
         size_t d, size_t nx, size_t ny,
-<<<<<<< HEAD
         float_maxheap_array_t * res,
         ConcurrentBitsetPtr bitset = nullptr);
-=======
-        float_maxheap_array_t * res);
->>>>>>> 0f1aa5f8
-
 /** same as knn_L2sqr, but base_shift[bno] is subtracted to all
  * computed distances.
  *
