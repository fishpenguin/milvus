// Copyright (C) 2019-2020 Zilliz. All rights reserved.
//
// Licensed under the Apache License, Version 2.0 (the "License"); you may not use this file except in compliance
// with the License. You may obtain a copy of the License at
//
// http://www.apache.org/licenses/LICENSE-2.0
//
// Unless required by applicable law or agreed to in writing, software distributed under the License
// is distributed on an "AS IS" BASIS, WITHOUT WARRANTIES OR CONDITIONS OF ANY KIND, either express
// or implied. See the License for the specific language governing permissions and limitations under the License.

#include "scheduler/task/BuildIndexTask.h"

#include <utils/ValidationUtil.h>

#include <memory>
#include <string>
#include <thread>
#include <utility>

#include "db/engine/EngineFactory.h"
#include "metrics/Metrics.h"
#include "scheduler/job/BuildIndexJob.h"
#include "utils/Exception.h"
#include "utils/Log.h"
#include "utils/TimeRecorder.h"

<<<<<<< HEAD
=======
#include <fiu-local.h>
#include <memory>
#include <string>
#include <thread>
#include <utility>

>>>>>>> 036aaef7
namespace milvus {
namespace scheduler {

XBuildIndexTask::XBuildIndexTask(TableFileSchemaPtr file, TaskLabelPtr label)
    : Task(TaskType::BuildIndexTask, std::move(label)), file_(file) {
    if (file_) {
        EngineType engine_type;
        if (file->file_type_ == TableFileSchema::FILE_TYPE::RAW ||
            file->file_type_ == TableFileSchema::FILE_TYPE::TO_INDEX ||
            file->file_type_ == TableFileSchema::FILE_TYPE::BACKUP) {
            engine_type = server::ValidationUtil::IsBinaryMetricType(file->metric_type_) ? EngineType::FAISS_BIN_IDMAP
                                                                                         : EngineType::FAISS_IDMAP;
        } else {
            engine_type = (EngineType)file->engine_type_;
        }

        to_index_engine_ = EngineFactory::Build(file_->dimension_, file_->location_, engine_type,
                                                (MetricType)file_->metric_type_, file_->nlist_);
    }
}

void
XBuildIndexTask::Load(milvus::scheduler::LoadType type, uint8_t device_id) {
    TimeRecorder rc("");
    Status stat = Status::OK();
    std::string error_msg;
    std::string type_str;

    if (auto job = job_.lock()) {
        auto build_index_job = std::static_pointer_cast<scheduler::BuildIndexJob>(job);
        auto options = build_index_job->options();
        try {
            if (type == LoadType::DISK2CPU) {
                stat = to_index_engine_->Load(options.insert_cache_immediately_);
                type_str = "DISK2CPU";
            } else if (type == LoadType::CPU2GPU) {
                stat = to_index_engine_->CopyToIndexFileToGpu(device_id);
                type_str = "CPU2GPU:" + std::to_string(device_id);
            } else {
                error_msg = "Wrong load type";
                stat = Status(SERVER_UNEXPECTED_ERROR, error_msg);
            }
            fiu_do_on("XBuildIndexTask.Load.throw_std_exception", throw std::exception());
        } catch (std::exception& ex) {
            // typical error: out of disk space or permition denied
            error_msg = "Failed to load to_index file: " + std::string(ex.what());
            stat = Status(SERVER_UNEXPECTED_ERROR, error_msg);
        }
        fiu_do_on("XBuildIndexTask.Load.out_of_memory", stat = Status(SERVER_UNEXPECTED_ERROR, "out of memory"));
        if (!stat.ok()) {
            Status s;
            if (stat.ToString().find("out of memory") != std::string::npos) {
                error_msg = "out of memory: " + type_str;
                s = Status(SERVER_UNEXPECTED_ERROR, error_msg);
            } else {
                error_msg = "Failed to load to_index file: " + type_str;
                s = Status(SERVER_UNEXPECTED_ERROR, error_msg);
            }

            if (auto job = job_.lock()) {
                auto build_index_job = std::static_pointer_cast<scheduler::BuildIndexJob>(job);
                build_index_job->BuildIndexDone(file_->id_);
            }

            return;
        }

        size_t file_size = to_index_engine_->PhysicalSize();

        std::string info = "Build index task load file id:" + std::to_string(file_->id_) + " " + type_str +
                           " file type:" + std::to_string(file_->file_type_) + " size:" + std::to_string(file_size) +
                           " bytes from location: " + file_->location_ + " totally cost";
        double span = rc.ElapseFromBegin(info);

        to_index_id_ = file_->id_;
        to_index_type_ = file_->file_type_;
    }
}

void
XBuildIndexTask::Execute() {
    if (to_index_engine_ == nullptr) {
        return;
    }

    TimeRecorder rc("DoBuildIndex file id:" + std::to_string(to_index_id_));

    if (auto job = job_.lock()) {
        auto build_index_job = std::static_pointer_cast<scheduler::BuildIndexJob>(job);
        std::string location = file_->location_;
        EngineType engine_type = (EngineType)file_->engine_type_;
        std::shared_ptr<engine::ExecutionEngine> index;

        // step 2: create table file
        engine::meta::TableFileSchema table_file;
        table_file.table_id_ = file_->table_id_;
        table_file.segment_id_ = file_->file_id_;
        table_file.date_ = file_->date_;
        table_file.file_type_ = engine::meta::TableFileSchema::NEW_INDEX;

        engine::meta::MetaPtr meta_ptr = build_index_job->meta();
        Status status = meta_ptr->CreateTableFile(table_file);
        fiu_do_on("XBuildIndexTask.Execute.create_table_success", status = Status::OK());
        if (!status.ok()) {
            ENGINE_LOG_ERROR << "Failed to create table file: " << status.ToString();
            build_index_job->BuildIndexDone(to_index_id_);
            build_index_job->GetStatus() = status;
            to_index_engine_ = nullptr;
            return;
        }

        // step 3: build index
        try {
            ENGINE_LOG_DEBUG << "Begin build index for file:" + table_file.location_;
            index = to_index_engine_->BuildIndex(table_file.location_, (EngineType)table_file.engine_type_);
            fiu_do_on("XBuildIndexTask.Execute.build_index_fail", index = nullptr);
            if (index == nullptr) {
                throw Exception(DB_ERROR, "index NULL");
            }
        } catch (std::exception& ex) {
            std::string msg = "Build index exception: " + std::string(ex.what());
            ENGINE_LOG_ERROR << msg;

            table_file.file_type_ = engine::meta::TableFileSchema::TO_DELETE;
            status = meta_ptr->UpdateTableFile(table_file);
            ENGINE_LOG_DEBUG << "Build index fail, mark file: " << table_file.file_id_ << " to to_delete";

            build_index_job->BuildIndexDone(to_index_id_);
            build_index_job->GetStatus() = Status(DB_ERROR, msg);
            to_index_engine_ = nullptr;
            return;
        }

        // step 4: if table has been deleted, dont save index file
        bool has_table = false;
        meta_ptr->HasTable(file_->table_id_, has_table);
        fiu_do_on("XBuildIndexTask.Execute.has_table", has_table = true);

        if (!has_table) {
            meta_ptr->DeleteTableFiles(file_->table_id_);

            build_index_job->BuildIndexDone(to_index_id_);
            build_index_job->GetStatus() = Status(DB_ERROR, "Table has been deleted, discard index file.");
            to_index_engine_ = nullptr;
            return;
        }

        // step 5: save index file
        try {
            fiu_do_on("XBuildIndexTask.Execute.throw_std_exception", throw std::exception());
            status = index->Serialize();
            if (!status.ok()) {
                ENGINE_LOG_ERROR << status.message();
            }
        } catch (std::exception& ex) {
            std::string msg = "Serialize index encounter exception: " + std::string(ex.what());
            ENGINE_LOG_ERROR << msg;
            status = Status(DB_ERROR, msg);
        }

        fiu_do_on("XBuildIndexTask.Execute.save_index_file_success", status = Status::OK());
        if (!status.ok()) {
            // if failed to serialize index file to disk
            // typical error: out of disk space, out of memory or permition denied
            table_file.file_type_ = engine::meta::TableFileSchema::TO_DELETE;
            status = meta_ptr->UpdateTableFile(table_file);
            ENGINE_LOG_DEBUG << "Failed to update file to index, mark file: " << table_file.file_id_ << " to to_delete";

            ENGINE_LOG_ERROR << "Failed to persist index file: " << table_file.location_
                             << ", possible out of disk space or memory";

            build_index_job->BuildIndexDone(to_index_id_);
            build_index_job->GetStatus() = status;
            to_index_engine_ = nullptr;
            return;
        }

        // step 6: update meta
        table_file.file_type_ = engine::meta::TableFileSchema::INDEX;
        table_file.file_size_ = index->PhysicalSize();
        table_file.row_count_ = index->Count();

        auto origin_file = *file_;
        origin_file.file_type_ = engine::meta::TableFileSchema::BACKUP;

        engine::meta::TableFilesSchema update_files = {table_file, origin_file};

        if (status.ok()) {  // makesure index file is sucessfully serialized to disk
            status = meta_ptr->UpdateTableFiles(update_files);
        }

        fiu_do_on("XBuildIndexTask.Execute.update_table_file_fail", status = Status(SERVER_UNEXPECTED_ERROR, ""));
        if (status.ok()) {
            ENGINE_LOG_DEBUG << "New index file " << table_file.file_id_ << " of size " << index->PhysicalSize()
                             << " bytes"
                             << " from file " << origin_file.file_id_;
            if (build_index_job->options().insert_cache_immediately_) {
                index->Cache();
            }
        } else {
            // failed to update meta, mark the new file as to_delete, don't delete old file
            origin_file.file_type_ = engine::meta::TableFileSchema::TO_INDEX;
            status = meta_ptr->UpdateTableFile(origin_file);
            ENGINE_LOG_DEBUG << "Failed to update file to index, mark file: " << origin_file.file_id_ << " to to_index";

            table_file.file_type_ = engine::meta::TableFileSchema::TO_DELETE;
            status = meta_ptr->UpdateTableFile(table_file);
            ENGINE_LOG_DEBUG << "Failed to up  date file to index, mark file: " << table_file.file_id_
                             << " to to_delete";
        }

        build_index_job->BuildIndexDone(to_index_id_);
    }

    rc.ElapseFromBegin("totally cost");

    to_index_engine_ = nullptr;
}

}  // namespace scheduler
}  // namespace milvus<|MERGE_RESOLUTION|>--- conflicted
+++ resolved
@@ -11,8 +11,7 @@
 
 #include "scheduler/task/BuildIndexTask.h"
 
-#include <utils/ValidationUtil.h>
-
+#include <fiu-local.h>
 #include <memory>
 #include <string>
 #include <thread>
@@ -24,16 +23,8 @@
 #include "utils/Exception.h"
 #include "utils/Log.h"
 #include "utils/TimeRecorder.h"
-
-<<<<<<< HEAD
-=======
-#include <fiu-local.h>
-#include <memory>
-#include <string>
-#include <thread>
-#include <utility>
-
->>>>>>> 036aaef7
+#include "utils/ValidationUtil.h"
+
 namespace milvus {
 namespace scheduler {
 
