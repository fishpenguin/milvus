--- conflicted
+++ resolved
@@ -1626,7 +1626,6 @@
     return Status::OK();
 }
 
-<<<<<<< HEAD
 /* wal config */
 Status
 Config::GetWalConfigEnable(bool& wal_enable) {
@@ -1667,11 +1666,12 @@
 Status
 Config::GetWalConfigWalPath(std::string& wal_path) {
     wal_path = GetConfigStr(CONFIG_WAL, CONFIG_WAL_WAL_PATH, "");
-=======
+    return Status::OK();
+}
+
 Status
 Config::GetServerRestartRequired(bool& required) {
     required = restart_required_;
->>>>>>> 636f5c9c
     return Status::OK();
 }
 
