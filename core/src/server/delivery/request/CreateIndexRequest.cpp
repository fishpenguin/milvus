--- conflicted
+++ resolved
@@ -46,17 +46,12 @@
             return status;
         }
 
-<<<<<<< HEAD
         // only process root table, ignore partition table
         engine::meta::TableSchema table_schema;
         table_schema.table_id_ = table_name_;
         status = DBWrapper::DB()->DescribeTable(table_schema);
-=======
-        bool has_table = false;
-        status = DBWrapper::DB()->HasTable(table_name_, has_table);
         fiu_do_on("CreateIndexRequest.OnExecute.not_has_table", status = Status(milvus::SERVER_UNEXPECTED_ERROR, ""));
         fiu_do_on("CreateIndexRequest.OnExecute.throw_std.exception", throw std::exception());
->>>>>>> 036aaef7
         if (!status.ok()) {
             if (status.code() == DB_NOT_FOUND) {
                 return Status(SERVER_TABLE_NOT_EXIST, TableNotExistMsg(table_name_));
