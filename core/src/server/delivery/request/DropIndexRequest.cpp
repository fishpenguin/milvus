--- conflicted
+++ resolved
@@ -43,16 +43,11 @@
             return status;
         }
 
-<<<<<<< HEAD
         // only process root table, ignore partition table
         engine::meta::TableSchema table_schema;
         table_schema.table_id_ = table_name_;
         status = DBWrapper::DB()->DescribeTable(table_schema);
-=======
-        bool has_table = false;
-        status = DBWrapper::DB()->HasTable(table_name_, has_table);
         fiu_do_on("DropIndexRequest.OnExecute.table_not_exist", status = Status(milvus::SERVER_UNEXPECTED_ERROR, ""));
->>>>>>> 036aaef7
         if (!status.ok()) {
             if (status.code() == DB_NOT_FOUND) {
                 return Status(SERVER_TABLE_NOT_EXIST, TableNotExistMsg(table_name_));
