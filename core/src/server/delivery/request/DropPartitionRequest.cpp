// Copyright (C) 2019-2020 Zilliz. All rights reserved.
//
// Licensed under the Apache License, Version 2.0 (the "License"); you may not use this file except in compliance
// with the License. You may obtain a copy of the License at
//
// http://www.apache.org/licenses/LICENSE-2.0
//
// Unless required by applicable law or agreed to in writing, software distributed under the License
// is distributed on an "AS IS" BASIS, WITHOUT WARRANTIES OR CONDITIONS OF ANY KIND, either express
// or implied. See the License for the specific language governing permissions and limitations under the License.

#include "server/delivery/request/DropPartitionRequest.h"
#include "server/DBWrapper.h"
#include "utils/Log.h"
#include "utils/TimeRecorder.h"
#include "utils/ValidationUtil.h"

#include <fiu-local.h>
#include <memory>
#include <string>

namespace milvus {
namespace server {

DropPartitionRequest::DropPartitionRequest(const std::shared_ptr<Context>& context, const std::string& table_name,
                                           const std::string& tag)
    : BaseRequest(context, DDL_DML_REQUEST_GROUP), table_name_(table_name), tag_(tag) {
}

BaseRequestPtr
DropPartitionRequest::Create(const std::shared_ptr<Context>& context, const std::string& table_name,
                             const std::string& tag) {
    return std::shared_ptr<BaseRequest>(new DropPartitionRequest(context, table_name, tag));
}

Status
DropPartitionRequest::OnExecute() {
    std::string hdr = "DropPartitionRequest(table=" + table_name_ + ", partition_tag=" + tag_ + ")";
    TimeRecorderAuto rc(hdr);

    std::string table_name = table_name_;
    std::string partition_tag = tag_;

    // step 1: check table name
    auto status = ValidationUtil::ValidateTableName(table_name);
    if (!status.ok()) {
        return status;
    }

    // step 2: check partition tag
    if (partition_tag == milvus::engine::DEFAULT_PARTITON_TAG) {
        std::string msg = "Default partition cannot be dropped.";
        SERVER_LOG_ERROR << msg;
        return Status(SERVER_INVALID_TABLE_NAME, msg);
    }

<<<<<<< HEAD
    status = ValidationUtil::ValidatePartitionTags({partition_tag});
    if (!status.ok()) {
        return status;
    }

    // step 3: check table
    // only process root table, ignore partition table
    engine::meta::TableSchema table_schema;
    table_schema.table_id_ = table_name_;
    status = DBWrapper::DB()->DescribeTable(table_schema);
    if (!status.ok()) {
        if (status.code() == DB_NOT_FOUND) {
            return Status(SERVER_TABLE_NOT_EXIST, TableNotExistMsg(table_name_));
        } else {
            return status;
        }
    } else {
        if (!table_schema.owner_table_.empty()) {
            return Status(SERVER_INVALID_TABLE_NAME, TableNotExistMsg(table_name_));
=======
    if (!partition_name.empty()) {
        status = ValidationUtil::ValidateTableName(partition_name);
        fiu_do_on("DropPartitionRequest.OnExecute.invalid_table_name",
                  status = Status(milvus::SERVER_UNEXPECTED_ERROR, ""));
        if (!status.ok()) {
            return status;
        }

        // check partition existence
        engine::meta::TableSchema table_info;
        table_info.table_id_ = partition_name;
        status = DBWrapper::DB()->DescribeTable(table_info);
        fiu_do_on("DropPartitionRequest.OnExecute.describe_table_fail",
                  status = Status(milvus::SERVER_UNEXPECTED_ERROR, ""));
        if (!status.ok()) {
            if (status.code() == DB_NOT_FOUND) {
                return Status(SERVER_TABLE_NOT_EXIST,
                              "Table " + table_name + "'s partition " + partition_name + " not found");
            } else {
                return status;
            }
        }

        return DBWrapper::DB()->DropPartition(partition_name);
    } else {
        status = ValidationUtil::ValidateTableName(table_name);
        fiu_do_on("DropPartitionRequest.OnExecute.invalid_table_name",
                  status = Status(milvus::SERVER_UNEXPECTED_ERROR, ""));
        if (!status.ok()) {
            return status;
        }

        status = ValidationUtil::ValidatePartitionTags({partition_tag});
        fiu_do_on("DropPartitionRequest.OnExecute.invalid_partition_tags",
                  status = Status(milvus::SERVER_UNEXPECTED_ERROR, ""));
        if (!status.ok()) {
            return status;
>>>>>>> 036aaef7
        }
    }

    rc.RecordSection("check validation");

    // step 4: drop partition
    return DBWrapper::DB()->DropPartitionByTag(table_name, partition_tag);
}

}  // namespace server
}  // namespace milvus<|MERGE_RESOLUTION|>--- conflicted
+++ resolved
@@ -43,6 +43,8 @@
 
     // step 1: check table name
     auto status = ValidationUtil::ValidateTableName(table_name);
+    fiu_do_on("DropPartitionRequest.OnExecute.invalid_table_name",
+              status = Status(milvus::SERVER_UNEXPECTED_ERROR, ""));
     if (!status.ok()) {
         return status;
     }
@@ -54,7 +56,6 @@
         return Status(SERVER_INVALID_TABLE_NAME, msg);
     }
 
-<<<<<<< HEAD
     status = ValidationUtil::ValidatePartitionTags({partition_tag});
     if (!status.ok()) {
         return status;
@@ -74,45 +75,6 @@
     } else {
         if (!table_schema.owner_table_.empty()) {
             return Status(SERVER_INVALID_TABLE_NAME, TableNotExistMsg(table_name_));
-=======
-    if (!partition_name.empty()) {
-        status = ValidationUtil::ValidateTableName(partition_name);
-        fiu_do_on("DropPartitionRequest.OnExecute.invalid_table_name",
-                  status = Status(milvus::SERVER_UNEXPECTED_ERROR, ""));
-        if (!status.ok()) {
-            return status;
-        }
-
-        // check partition existence
-        engine::meta::TableSchema table_info;
-        table_info.table_id_ = partition_name;
-        status = DBWrapper::DB()->DescribeTable(table_info);
-        fiu_do_on("DropPartitionRequest.OnExecute.describe_table_fail",
-                  status = Status(milvus::SERVER_UNEXPECTED_ERROR, ""));
-        if (!status.ok()) {
-            if (status.code() == DB_NOT_FOUND) {
-                return Status(SERVER_TABLE_NOT_EXIST,
-                              "Table " + table_name + "'s partition " + partition_name + " not found");
-            } else {
-                return status;
-            }
-        }
-
-        return DBWrapper::DB()->DropPartition(partition_name);
-    } else {
-        status = ValidationUtil::ValidateTableName(table_name);
-        fiu_do_on("DropPartitionRequest.OnExecute.invalid_table_name",
-                  status = Status(milvus::SERVER_UNEXPECTED_ERROR, ""));
-        if (!status.ok()) {
-            return status;
-        }
-
-        status = ValidationUtil::ValidatePartitionTags({partition_tag});
-        fiu_do_on("DropPartitionRequest.OnExecute.invalid_partition_tags",
-                  status = Status(milvus::SERVER_UNEXPECTED_ERROR, ""));
-        if (!status.ok()) {
-            return status;
->>>>>>> 036aaef7
         }
     }
 
