--- conflicted
+++ resolved
@@ -51,11 +51,7 @@
 }
 
 void
-<<<<<<< HEAD
 BuildVectors(uint64_t n, uint64_t batch_index, milvus::engine::VectorsData& vectors) {
-=======
-BuildVectors(uint64_t n, milvus::engine::VectorsData& vectors) {
->>>>>>> 0f1aa5f8
     vectors.vector_count_ = n;
     vectors.float_data_.clear();
     vectors.float_data_.resize(n * TABLE_DIM);
@@ -172,19 +168,9 @@
     ASSERT_TRUE(stat.ok());
     ASSERT_EQ(table_info_get.dimension_, TABLE_DIM);
 
-<<<<<<< HEAD
     uint64_t qb = 5;
     milvus::engine::VectorsData qxb;
     BuildVectors(qb, 0, qxb);
-=======
-    uint64_t nb = 50;
-    milvus::engine::VectorsData xb;
-    BuildVectors(nb, xb);
-
-    uint64_t qb = 5;
-    milvus::engine::VectorsData qxb;
-    BuildVectors(qb, qxb);
->>>>>>> 0f1aa5f8
 
     std::thread search([&]() {
         milvus::engine::ResultIds result_ids;
@@ -228,7 +214,6 @@
 
     for (auto i = 0; i < loop; ++i) {
         if (i == 40) {
-<<<<<<< HEAD
             db_->InsertVectors(TABLE_NAME, "", qxb);
             ASSERT_EQ(qxb.id_array_.size(), qb);
         } else {
@@ -236,13 +221,6 @@
             milvus::engine::VectorsData xb;
             BuildVectors(nb, i, xb);
 
-=======
-            qxb.id_array_.clear();
-            db_->InsertVectors(TABLE_NAME, "", qxb);
-            ASSERT_EQ(qxb.id_array_.size(), qb);
-        } else {
-            xb.id_array_.clear();
->>>>>>> 0f1aa5f8
             db_->InsertVectors(TABLE_NAME, "", xb);
             ASSERT_EQ(xb.id_array_.size(), nb);
         }
@@ -429,21 +407,12 @@
     ASSERT_TRUE(stat.ok());
     ASSERT_EQ(table_info_get.dimension_, TABLE_DIM);
 
-<<<<<<< HEAD
     int loop = 5;
     for (auto i = 0; i < loop; ++i) {
         uint64_t nb = VECTOR_COUNT;
         milvus::engine::VectorsData xb;
         BuildVectors(nb, i, xb);
-=======
-    uint64_t nb = VECTOR_COUNT;
-    milvus::engine::VectorsData xb;
-    BuildVectors(nb, xb);
-
-    int loop = 5;
-    for (auto i = 0; i < loop; ++i) {
-        xb.id_array_.clear();
->>>>>>> 0f1aa5f8
+
         db_->InsertVectors(TABLE_NAME, "", xb);
         ASSERT_EQ(xb.id_array_.size(), nb);
     }
@@ -513,11 +482,7 @@
 
     uint64_t nb = VECTOR_COUNT;
     milvus::engine::VectorsData xb;
-<<<<<<< HEAD
     BuildVectors(nb, 0, xb);
-=======
-    BuildVectors(nb, xb);
->>>>>>> 0f1aa5f8
 
     db_->InsertVectors(TABLE_NAME, "", xb);
     ASSERT_EQ(xb.id_array_.size(), nb);
@@ -575,11 +540,7 @@
         ASSERT_FALSE(stat.ok());
 
         milvus::engine::VectorsData xb;
-<<<<<<< HEAD
         BuildVectors(INSERT_BATCH, i, xb);
-=======
-        BuildVectors(INSERT_BATCH, xb);
->>>>>>> 0f1aa5f8
 
         milvus::engine::IDNumbers vector_ids;
         vector_ids.resize(INSERT_BATCH);
@@ -621,11 +582,7 @@
         const int64_t topk = 10;
         const int64_t nprobe = 10;
         milvus::engine::VectorsData xq;
-<<<<<<< HEAD
         BuildVectors(nq, 0, xq);
-=======
-        BuildVectors(nq, xq);
->>>>>>> 0f1aa5f8
 
         // specify partition tags
         std::vector<std::string> tags = {"0", std::to_string(PARTITION_COUNT - 1)};
@@ -691,22 +648,12 @@
     uint64_t size;
     db_->Size(size);
 
-<<<<<<< HEAD
     int loop = INSERT_LOOP;
     for (auto i = 0; i < loop; ++i) {
         uint64_t nb = 10;
         milvus::engine::VectorsData xb;
         BuildVectors(nb, i, xb);
 
-=======
-    uint64_t nb = 10;
-    milvus::engine::VectorsData xb;
-    BuildVectors(nb, xb);
-
-    int loop = INSERT_LOOP;
-    for (auto i = 0; i < loop; ++i) {
-        milvus::engine::IDNumbers vector_ids;
->>>>>>> 0f1aa5f8
         db_->InsertVectors(TABLE_NAME, "", xb);
         std::this_thread::sleep_for(std::chrono::microseconds(1));
     }
@@ -736,11 +683,7 @@
 
     uint64_t nb = VECTOR_COUNT;
     milvus::engine::VectorsData xb;
-<<<<<<< HEAD
     BuildVectors(nb, 0, xb);
-=======
-    BuildVectors(nb, xb);
->>>>>>> 0f1aa5f8
 
     milvus::engine::IDNumbers vector_ids;
     stat = db_->InsertVectors(TABLE_NAME, "", xb);
@@ -775,11 +718,7 @@
 
     uint64_t nb = VECTOR_COUNT;
     milvus::engine::VectorsData xb;
-<<<<<<< HEAD
     BuildVectors(nb, 0, xb);
-=======
-    BuildVectors(nb, xb);
->>>>>>> 0f1aa5f8
 
     milvus::engine::IDNumbers vector_ids;
     stat = db_->InsertVectors(TABLE_NAME, "", xb);
