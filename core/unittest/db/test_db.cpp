--- conflicted
+++ resolved
@@ -843,7 +843,6 @@
     ASSERT_TRUE(stat.ok());
 }
 
-<<<<<<< HEAD
 TEST_F(DBTestWAL, RECOVERY_TEST) {
     milvus::engine::meta::TableSchema table_info = BuildTableSchema();
     auto stat = db_->CreateTable(table_info);
@@ -881,9 +880,9 @@
     stat = db_->Query(dummy_context_, table_info.table_id_, {}, topk, nprobe, qxb, result_ids, result_distances);
     ASSERT_TRUE(stat.ok());
     ASSERT_EQ(result_ids.size() / topk, qb);
-=======
+}
+
 TEST_F(DBTest2, flush_non_existing_table) {
     auto status = db_->Flush("non_existing_table");
     ASSERT_FALSE(status.ok());
->>>>>>> 38fac9f4
 }