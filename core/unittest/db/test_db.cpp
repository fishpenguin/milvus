// Copyright (C) 2019-2020 Zilliz. All rights reserved.
//
// Licensed under the Apache License, Version 2.0 (the "License"); you may not use this file except in compliance
// with the License. You may obtain a copy of the License at
//
// http://www.apache.org/licenses/LICENSE-2.0
//
// Unless required by applicable law or agreed to in writing, software distributed under the License
// is distributed on an "AS IS" BASIS, WITHOUT WARRANTIES OR CONDITIONS OF ANY KIND, either express
// or implied. See the License for the specific language governing permissions and limitations under the License.

#include <fiu-control.h>
#include <fiu-local.h>
#include <gtest/gtest.h>

#include <boost/filesystem.hpp>
#include <random>
#include <thread>

#include "cache/CpuCacheMgr.h"
#include "db/Constants.h"
#include "db/DB.h"
#include "db/DBFactory.h"
#include "db/DBImpl.h"
#include "db/IDGenerator.h"
#include "db/meta/MetaConsts.h"
#include "db/utils.h"
#include "server/Config.h"
#include "utils/CommonUtil.h"

namespace {

static const char* TABLE_NAME = "test_group";
static constexpr int64_t TABLE_DIM = 256;
static constexpr int64_t VECTOR_COUNT = 25000;
static constexpr int64_t INSERT_LOOP = 1000;
static constexpr int64_t SECONDS_EACH_HOUR = 3600;
static constexpr int64_t DAY_SECONDS = 24 * 60 * 60;

milvus::engine::meta::TableSchema
BuildTableSchema() {
    milvus::engine::meta::TableSchema table_info;
    table_info.dimension_ = TABLE_DIM;
    table_info.table_id_ = TABLE_NAME;
    return table_info;
}

void
BuildVectors(uint64_t n, uint64_t batch_index, milvus::engine::VectorsData& vectors) {
    vectors.vector_count_ = n;
    vectors.float_data_.clear();
    vectors.float_data_.resize(n * TABLE_DIM);
    float* data = vectors.float_data_.data();
    for (uint64_t i = 0; i < n; i++) {
        for (int64_t j = 0; j < TABLE_DIM; j++) data[TABLE_DIM * i + j] = drand48();
        data[TABLE_DIM * i] += i / 2000.;

        vectors.id_array_.push_back(n * batch_index + i);
    }

    //    milvus::engine::SimpleIDGenerator id_gen;
    //    id_gen.GetNextIDNumbers(n, vectors.id_array_);
}

std::string
CurrentTmDate(int64_t offset_day = 0) {
    time_t tt;
    time(&tt);
    tt = tt + 8 * SECONDS_EACH_HOUR;
    tt = tt + 24 * SECONDS_EACH_HOUR * offset_day;
    tm t;
    gmtime_r(&tt, &t);

    std::string str =
        std::to_string(t.tm_year + 1900) + "-" + std::to_string(t.tm_mon + 1) + "-" + std::to_string(t.tm_mday);

    return str;
}

void
ConvertTimeRangeToDBDates(const std::string& start_value, const std::string& end_value,
                          std::vector<milvus::engine::meta::DateT>& dates) {
    dates.clear();

    time_t tt_start, tt_end;
    tm tm_start, tm_end;
    if (!milvus::server::CommonUtil::TimeStrToTime(start_value, tt_start, tm_start)) {
        return;
    }

    if (!milvus::server::CommonUtil::TimeStrToTime(end_value, tt_end, tm_end)) {
        return;
    }

    int64_t days = (tt_end > tt_start) ? (tt_end - tt_start) / DAY_SECONDS : (tt_start - tt_end) / DAY_SECONDS;
    if (days == 0) {
        return;
    }

    for (int64_t i = 0; i < days; i++) {
        time_t tt_day = tt_start + DAY_SECONDS * i;
        tm tm_day;
        milvus::server::CommonUtil::ConvertTime(tt_day, tm_day);

        int64_t date = tm_day.tm_year * 10000 + tm_day.tm_mon * 100 + tm_day.tm_mday;  // according to db logic
        dates.push_back(date);
    }
}

}  // namespace

TEST_F(DBTest, CONFIG_TEST) {
    {
        ASSERT_ANY_THROW(milvus::engine::ArchiveConf conf("wrong"));
        /* EXPECT_DEATH(engine::ArchiveConf conf("wrong"), ""); */
    }
    {
        milvus::engine::ArchiveConf conf("delete");
        ASSERT_EQ(conf.GetType(), "delete");
        auto criterias = conf.GetCriterias();
        ASSERT_EQ(criterias.size(), 0);
    }
    {
        milvus::engine::ArchiveConf conf("swap");
        ASSERT_EQ(conf.GetType(), "swap");
        auto criterias = conf.GetCriterias();
        ASSERT_EQ(criterias.size(), 0);
    }
    {
        fiu_init(0);
        fiu_enable("ArchiveConf.ParseCritirias.OptionsParseCritiriasOutOfRange", 1, NULL, 0);
        ASSERT_ANY_THROW(milvus::engine::ArchiveConf conf("swap", "disk:"));
        fiu_disable("ArchiveConf.ParseCritirias.OptionsParseCritiriasOutOfRange");
    }
    {
        fiu_enable("ArchiveConf.ParseCritirias.empty_tokens", 1, NULL, 0);
        milvus::engine::ArchiveConf conf("swap", "");
        ASSERT_TRUE(conf.GetCriterias().empty());
        fiu_disable("ArchiveConf.ParseCritirias.empty_tokens");
    }
    {
        ASSERT_ANY_THROW(milvus::engine::ArchiveConf conf1("swap", "disk:"));
        ASSERT_ANY_THROW(milvus::engine::ArchiveConf conf2("swap", "disk:a"));
        milvus::engine::ArchiveConf conf("swap", "disk:1024");
        auto criterias = conf.GetCriterias();
        ASSERT_EQ(criterias.size(), 1);
        ASSERT_EQ(criterias["disk"], 1024);
    }
    {
        ASSERT_ANY_THROW(milvus::engine::ArchiveConf conf1("swap", "days:"));
        ASSERT_ANY_THROW(milvus::engine::ArchiveConf conf2("swap", "days:a"));
        milvus::engine::ArchiveConf conf("swap", "days:100");
        auto criterias = conf.GetCriterias();
        ASSERT_EQ(criterias.size(), 1);
        ASSERT_EQ(criterias["days"], 100);
    }
    {
        ASSERT_ANY_THROW(milvus::engine::ArchiveConf conf1("swap", "days:"));
        ASSERT_ANY_THROW(milvus::engine::ArchiveConf conf2("swap", "days:a"));
        milvus::engine::ArchiveConf conf("swap", "days:100;disk:200");
        auto criterias = conf.GetCriterias();
        ASSERT_EQ(criterias.size(), 2);
        ASSERT_EQ(criterias["days"], 100);
        ASSERT_EQ(criterias["disk"], 200);
    }
}

TEST_F(DBTest, DB_TEST) {
    milvus::engine::meta::TableSchema table_info = BuildTableSchema();
    auto stat = db_->CreateTable(table_info);

    milvus::engine::meta::TableSchema table_info_get;
    table_info_get.table_id_ = TABLE_NAME;
    stat = db_->DescribeTable(table_info_get);
    ASSERT_TRUE(stat.ok());
    ASSERT_EQ(table_info_get.dimension_, TABLE_DIM);

    uint64_t qb = 5;
    milvus::engine::VectorsData qxb;
    BuildVectors(qb, 0, qxb);

    std::thread search([&]() {
        milvus::engine::ResultIds result_ids;
        milvus::engine::ResultDistances result_distances;
        int k = 10;
        std::this_thread::sleep_for(std::chrono::seconds(2));

        INIT_TIMER;
        std::stringstream ss;
        uint64_t count = 0;
        uint64_t prev_count = 0;

        for (auto j = 0; j < 10; ++j) {
            ss.str("");
            db_->Size(count);
            prev_count = count;

            START_TIMER;

            std::vector<std::string> tags;
            stat = db_->Query(dummy_context_, TABLE_NAME, tags, k, 10, qxb, result_ids, result_distances);
            ss << "Search " << j << " With Size " << count / milvus::engine::M << " M";
            STOP_TIMER(ss.str());

            ASSERT_TRUE(stat.ok());
            ASSERT_EQ(result_ids.size(), qb * k);
            for (auto i = 0; i < qb; ++i) {
                ss.str("");
                ss << "Result [" << i << "]:";
                for (auto t = 0; t < k; t++) {
                    ss << result_ids[i * k + t] << " ";
                }
                /* LOG(DEBUG) << ss.str(); */
            }
            ASSERT_TRUE(count >= prev_count);
            std::this_thread::sleep_for(std::chrono::seconds(1));
        }
    });

    int loop = INSERT_LOOP;

    for (auto i = 0; i < loop; ++i) {
        if (i == 40) {
            db_->InsertVectors(TABLE_NAME, "", qxb);
            ASSERT_EQ(qxb.id_array_.size(), qb);
        } else {
            uint64_t nb = 50;
            milvus::engine::VectorsData xb;
            BuildVectors(nb, i, xb);

            db_->InsertVectors(TABLE_NAME, "", xb);
            ASSERT_EQ(xb.id_array_.size(), nb);
        }

        stat = db_->Flush();
        ASSERT_TRUE(stat.ok());

        std::this_thread::sleep_for(std::chrono::microseconds(1));
    }

    search.join();

    uint64_t count;
    stat = db_->GetTableRowCount(TABLE_NAME, count);
    ASSERT_TRUE(stat.ok());
    ASSERT_GT(count, 0);

    // test invalid build db
    {
        auto options = GetOptions();
        options.meta_.backend_uri_ = "dummy";
        ASSERT_ANY_THROW(milvus::engine::DBFactory::Build(options));

        options.meta_.backend_uri_ = "mysql://root:123456@127.0.0.1:3306/test";
        ASSERT_ANY_THROW(milvus::engine::DBFactory::Build(options));

        options.meta_.backend_uri_ = "dummy://root:123456@127.0.0.1:3306/test";
        ASSERT_ANY_THROW(milvus::engine::DBFactory::Build(options));
    }
}

TEST_F(DBTest, SEARCH_TEST) {
    milvus::scheduler::OptimizerInst::GetInstance()->Init();
    std::string config_path(CONFIG_PATH);
    config_path += CONFIG_FILE;
    milvus::server::Config& config = milvus::server::Config::GetInstance();
    milvus::Status s = config.LoadConfigFile(config_path);

    milvus::engine::meta::TableSchema table_info = BuildTableSchema();
    auto stat = db_->CreateTable(table_info);

    milvus::engine::meta::TableSchema table_info_get;
    table_info_get.table_id_ = TABLE_NAME;
    stat = db_->DescribeTable(table_info_get);
    ASSERT_TRUE(stat.ok());
    ASSERT_EQ(table_info_get.dimension_, TABLE_DIM);

    // prepare raw data
    size_t nb = VECTOR_COUNT;
    size_t nq = 10;
    size_t k = 5;
    milvus::engine::VectorsData xb, xq;
    xb.vector_count_ = nb;
    xb.float_data_.resize(nb * TABLE_DIM);
    xq.vector_count_ = nq;
    xq.float_data_.resize(nq * TABLE_DIM);
    xb.id_array_.resize(nb);

    std::random_device rd;
    std::mt19937 gen(rd());
    std::uniform_real_distribution<> dis_xt(-1.0, 1.0);
    for (size_t i = 0; i < nb * TABLE_DIM; i++) {
        xb.float_data_[i] = dis_xt(gen);
        if (i < nb) {
            xb.id_array_[i] = i;
        }
    }
    for (size_t i = 0; i < nq * TABLE_DIM; i++) {
        xq.float_data_[i] = dis_xt(gen);
    }

    // result data
    // std::vector<long> nns_gt(k*nq);
    std::vector<int64_t> nns(k * nq);  // nns = nearst neg search
    // std::vector<float> dis_gt(k*nq);
    std::vector<float> dis(k * nq);

    // insert data
    stat = db_->InsertVectors(TABLE_NAME, "", xb);
    ASSERT_TRUE(stat.ok());

    milvus::engine::TableIndex index;
    index.engine_type_ = (int)milvus::engine::EngineType::FAISS_IDMAP;
    db_->CreateIndex(TABLE_NAME, index);  // wait until build index finish

    {
        std::vector<std::string> tags;
        milvus::engine::ResultIds result_ids;
        milvus::engine::ResultDistances result_distances;
        stat = db_->Query(dummy_context_, TABLE_NAME, tags, k, 10, xq, result_ids, result_distances);
        ASSERT_TRUE(stat.ok());
    }

    index.engine_type_ = (int)milvus::engine::EngineType::FAISS_IVFFLAT;
    db_->CreateIndex(TABLE_NAME, index);  // wait until build index finish

    {
        std::vector<std::string> tags;
        milvus::engine::ResultIds result_ids;
        milvus::engine::ResultDistances result_distances;
        stat = db_->Query(dummy_context_, TABLE_NAME, tags, k, 10, xq, result_ids, result_distances);
        ASSERT_TRUE(stat.ok());
    }

    index.engine_type_ = (int)milvus::engine::EngineType::FAISS_IVFSQ8;
    db_->CreateIndex(TABLE_NAME, index);  // wait until build index finish

    {
        std::vector<std::string> tags;
        milvus::engine::ResultIds result_ids;
        milvus::engine::ResultDistances result_distances;
        stat = db_->Query(dummy_context_, TABLE_NAME, tags, k, 10, xq, result_ids, result_distances);
        ASSERT_TRUE(stat.ok());
    }

#ifdef CUSTOMIZATION
#ifdef MILVUS_GPU_VERSION
    index.engine_type_ = (int)milvus::engine::EngineType::FAISS_IVFSQ8H;
    db_->CreateIndex(TABLE_NAME, index);  // wait until build index finish

    {
        std::vector<std::string> tags;
        milvus::engine::ResultIds result_ids;
        milvus::engine::ResultDistances result_distances;
        stat = db_->Query(dummy_context_, TABLE_NAME, tags, k, 10, xq, result_ids, result_distances);
        ASSERT_TRUE(stat.ok());
    }
#endif
#endif

    {  // search by specify index file
        std::vector<std::string> file_ids;
        // sometimes this case run fast to merge file and build index, old file will be deleted immediately,
        // so the QueryByFileID cannot get files to search
        // input 100 files ids to avoid random failure of this case
        for (int i = 0; i < 100; i++) {
            file_ids.push_back(std::to_string(i));
        }
        milvus::engine::ResultIds result_ids;
        milvus::engine::ResultDistances result_distances;
        stat = db_->QueryByFileID(dummy_context_, TABLE_NAME, file_ids, k, 10, xq, result_ids, result_distances);
        ASSERT_TRUE(stat.ok());

<<<<<<< HEAD
//        FIU_ENABLE_FIU("SqliteMetaImpl.FilesToSearch.throw_exception");
//        stat = db_->QueryByFileID(dummy_context_, TABLE_NAME, file_ids, k, 10, xq, result_ids,
//                                  result_distances);
//        ASSERT_FALSE(stat.ok());
//        fiu_disable("SqliteMetaImpl.FilesToSearch.throw_exception");

//        FIU_ENABLE_FIU("DBImpl.QueryByFileID.empty_files_array");
//        stat = db_->QueryByFileID(dummy_context_, TABLE_NAME, file_ids, k, 10, xq, result_ids,
//                                  result_distances);
//        ASSERT_FALSE(stat.ok());
//        fiu_disable("DBImpl.QueryByFileID.empty_files_array");
=======
        FIU_ENABLE_FIU("SqliteMetaImpl.FilesToSearch.throw_exception");
        stat = db_->QueryByFileID(dummy_context_, TABLE_NAME, file_ids, k, 10, xq, result_ids, result_distances);
        ASSERT_FALSE(stat.ok());
        fiu_disable("SqliteMetaImpl.FilesToSearch.throw_exception");

        FIU_ENABLE_FIU("DBImpl.QueryByFileID.empty_files_array");
        stat = db_->QueryByFileID(dummy_context_, TABLE_NAME, file_ids, k, 10, xq, result_ids, result_distances);
        ASSERT_FALSE(stat.ok());
        fiu_disable("DBImpl.QueryByFileID.empty_files_array");
>>>>>>> cb1db61d
    }

    // TODO(zhiru): PQ build takes forever
#if 0
    {
        std::vector<std::string> tags;
        milvus::engine::ResultIds result_ids;
        milvus::engine::ResultDistances result_distances;
        stat = db_->Query(dummy_context_, TABLE_NAME, tags, k, 10, xq, result_ids, result_distances);
        ASSERT_TRUE(stat.ok());
        stat = db_->Query(dummy_context_, TABLE_NAME, tags, k, 10, xq, result_ids, result_distances);
        ASSERT_TRUE(stat.ok());

        FIU_ENABLE_FIU("SqliteMetaImpl.FilesToSearch.throw_exception");
        stat = db_->Query(dummy_context_, TABLE_NAME, tags, k, 10, xq, result_ids, result_distances);
        ASSERT_FALSE(stat.ok());
        fiu_disable("SqliteMetaImpl.FilesToSearch.throw_exception");
    }
#endif

#ifdef CUSTOMIZATION
#ifdef MILVUS_GPU_VERSION
    // test FAISS_IVFSQ8H optimizer
    index.engine_type_ = (int)milvus::engine::EngineType::FAISS_IVFSQ8H;
    db_->CreateIndex(TABLE_NAME, index);  // wait until build index finish
    std::vector<std::string> partition_tag;
    milvus::engine::ResultIds result_ids;
    milvus::engine::ResultDistances result_dists;

    {
        result_ids.clear();
        result_dists.clear();
        stat = db_->Query(dummy_context_, TABLE_NAME, partition_tag, k, 10, xq, result_ids, result_dists);
        ASSERT_TRUE(stat.ok());
    }

    {  // search by specify index file
        std::vector<std::string> file_ids;
        // sometimes this case run fast to merge file and build index, old file will be deleted immediately,
        // so the QueryByFileID cannot get files to search
        // input 100 files ids to avoid random failure of this case
        for (int i = 0; i < 100; i++) {
            file_ids.push_back(std::to_string(i));
        }
        result_ids.clear();
        result_dists.clear();
        stat = db_->QueryByFileID(dummy_context_, TABLE_NAME, file_ids, k, 10, xq, result_ids, result_dists);
        ASSERT_TRUE(stat.ok());
    }
#endif
#endif
}

TEST_F(DBTest, PRELOADTABLE_TEST) {
    fiu_init(0);

    milvus::engine::meta::TableSchema table_info = BuildTableSchema();
    auto stat = db_->CreateTable(table_info);

    milvus::engine::meta::TableSchema table_info_get;
    table_info_get.table_id_ = TABLE_NAME;
    stat = db_->DescribeTable(table_info_get);
    ASSERT_TRUE(stat.ok());
    ASSERT_EQ(table_info_get.dimension_, TABLE_DIM);

    int loop = 5;
    for (auto i = 0; i < loop; ++i) {
        uint64_t nb = VECTOR_COUNT;
        milvus::engine::VectorsData xb;
        BuildVectors(nb, i, xb);

        db_->InsertVectors(TABLE_NAME, "", xb);
        ASSERT_EQ(xb.id_array_.size(), nb);
    }

    milvus::engine::TableIndex index;
    index.engine_type_ = (int)milvus::engine::EngineType::FAISS_IDMAP;
    db_->CreateIndex(TABLE_NAME, index);  // wait until build index finish

    int64_t prev_cache_usage = milvus::cache::CpuCacheMgr::GetInstance()->CacheUsage();
    stat = db_->PreloadTable(TABLE_NAME);
    ASSERT_TRUE(stat.ok());
    int64_t cur_cache_usage = milvus::cache::CpuCacheMgr::GetInstance()->CacheUsage();
    ASSERT_TRUE(prev_cache_usage < cur_cache_usage);

    FIU_ENABLE_FIU("SqliteMetaImpl.FilesToSearch.throw_exception");
    stat = db_->PreloadTable(TABLE_NAME);
    ASSERT_FALSE(stat.ok());
    fiu_disable("SqliteMetaImpl.FilesToSearch.throw_exception");

    // create a partition
    stat = db_->CreatePartition(TABLE_NAME, "part0", "0");
    ASSERT_TRUE(stat.ok());
    stat = db_->PreloadTable(TABLE_NAME);
    ASSERT_TRUE(stat.ok());

    FIU_ENABLE_FIU("DBImpl.PreloadTable.null_engine");
    stat = db_->PreloadTable(TABLE_NAME);
    ASSERT_FALSE(stat.ok());
    fiu_disable("DBImpl.PreloadTable.null_engine");

    FIU_ENABLE_FIU("DBImpl.PreloadTable.exceed_cache");
    stat = db_->PreloadTable(TABLE_NAME);
    ASSERT_FALSE(stat.ok());
    fiu_disable("DBImpl.PreloadTable.exceed_cache");

    FIU_ENABLE_FIU("DBImpl.PreloadTable.engine_throw_exception");
    stat = db_->PreloadTable(TABLE_NAME);
    ASSERT_FALSE(stat.ok());
    fiu_disable("DBImpl.PreloadTable.engine_throw_exception");
}

TEST_F(DBTest, SHUTDOWN_TEST) {
    db_->Stop();

    milvus::engine::meta::TableSchema table_info = BuildTableSchema();
    auto stat = db_->CreateTable(table_info);
    ASSERT_FALSE(stat.ok());

    stat = db_->DescribeTable(table_info);
    ASSERT_FALSE(stat.ok());

    stat = db_->UpdateTableFlag(TABLE_NAME, 0);
    ASSERT_FALSE(stat.ok());

    stat = db_->CreatePartition(TABLE_NAME, "part0", "0");
    ASSERT_FALSE(stat.ok());

    stat = db_->DropPartition("part0");
    ASSERT_FALSE(stat.ok());

    stat = db_->DropPartitionByTag(TABLE_NAME, "0");
    ASSERT_FALSE(stat.ok());

    std::vector<milvus::engine::meta::TableSchema> partition_schema_array;
    stat = db_->ShowPartitions(TABLE_NAME, partition_schema_array);
    ASSERT_FALSE(stat.ok());

    std::vector<milvus::engine::meta::TableSchema> table_infos;
    stat = db_->AllTables(table_infos);
    ASSERT_EQ(stat.code(), milvus::DB_ERROR);

    bool has_table = false;
    stat = db_->HasTable(table_info.table_id_, has_table);
    ASSERT_FALSE(stat.ok());

    milvus::engine::VectorsData xb;
    stat = db_->InsertVectors(table_info.table_id_, "", xb);
    ASSERT_FALSE(stat.ok());

    stat = db_->Flush();
    ASSERT_FALSE(stat.ok());

    stat = db_->DeleteVector(table_info.table_id_, 0);
    ASSERT_FALSE(stat.ok());

    milvus::engine::IDNumbers ids_to_delete{0};
    stat = db_->DeleteVectors(table_info.table_id_, ids_to_delete);
    ASSERT_FALSE(stat.ok());

    stat = db_->Compact(table_info.table_id_);
    ASSERT_FALSE(stat.ok());

    milvus::engine::VectorsData vector;
    stat = db_->GetVectorByID(table_info.table_id_, 0, vector);
    ASSERT_FALSE(stat.ok());

    stat = db_->PreloadTable(table_info.table_id_);
    ASSERT_FALSE(stat.ok());

    uint64_t row_count = 0;
    stat = db_->GetTableRowCount(table_info.table_id_, row_count);
    ASSERT_FALSE(stat.ok());

    milvus::engine::TableIndex index;
    stat = db_->CreateIndex(table_info.table_id_, index);
    ASSERT_FALSE(stat.ok());

    stat = db_->DescribeIndex(table_info.table_id_, index);
    ASSERT_FALSE(stat.ok());

    stat = db_->DropIndex(TABLE_NAME);
    ASSERT_FALSE(stat.ok());

    std::vector<std::string> tags;
    milvus::engine::ResultIds result_ids;
    milvus::engine::ResultDistances result_distances;
    stat = db_->Query(dummy_context_, table_info.table_id_, tags, 1, 1, xb, result_ids, result_distances);
    ASSERT_FALSE(stat.ok());
    std::vector<std::string> file_ids;
    stat = db_->QueryByFileID(dummy_context_, table_info.table_id_, file_ids, 1, 1, xb, result_ids, result_distances);
    ASSERT_FALSE(stat.ok());

    stat = db_->Query(dummy_context_, table_info.table_id_, tags, 1, 1, milvus::engine::VectorsData(), result_ids,
                      result_distances);
    ASSERT_FALSE(stat.ok());

    stat = db_->DropTable(table_info.table_id_);
    ASSERT_FALSE(stat.ok());
}

TEST_F(DBTest, BACK_TIMER_THREAD_1) {
    fiu_init(0);
    milvus::engine::meta::TableSchema table_info = BuildTableSchema();
    milvus::Status stat;
    // test background timer thread
    {
        FIU_ENABLE_FIU("DBImpl.StartMetricTask.InvalidTotalCache");
        FIU_ENABLE_FIU("SqliteMetaImpl.FilesToMerge.throw_exception");
        stat = db_->CreateTable(table_info);
        ASSERT_TRUE(stat.ok());

        // insert some vector to create some tablefiles
        int loop = 10;
        for (auto i = 0; i < loop; ++i) {
            int64_t nb = VECTOR_COUNT;
            milvus::engine::VectorsData xb;
            BuildVectors(nb, i, xb);
            db_->InsertVectors(TABLE_NAME, "", xb);
            ASSERT_EQ(xb.id_array_.size(), nb);
        }

        std::this_thread::sleep_for(std::chrono::seconds(2));
        db_->Stop();
        fiu_disable("DBImpl.StartMetricTask.InvalidTotalCache");
        fiu_disable("SqliteMetaImpl.FilesToMerge.throw_exception");
    }

    FIU_ENABLE_FIU("DBImpl.StartMetricTask.InvalidTotalCache");
    db_->Start();
    std::this_thread::sleep_for(std::chrono::seconds(2));
    db_->Stop();
    fiu_disable("DBImpl.StartMetricTask.InvalidTotalCache");
}

TEST_F(DBTest, BACK_TIMER_THREAD_2) {
    fiu_init(0);
    milvus::Status stat;
    milvus::engine::meta::TableSchema table_info = BuildTableSchema();

    stat = db_->CreateTable(table_info);
    ASSERT_TRUE(stat.ok());

    // insert some vector to create some tablefiles
    int loop = 10;
    for (auto i = 0; i < loop; ++i) {
        int64_t nb = VECTOR_COUNT;
        milvus::engine::VectorsData xb;
        BuildVectors(nb, i, xb);
        db_->InsertVectors(TABLE_NAME, "", xb);
        ASSERT_EQ(xb.id_array_.size(), nb);
    }

    FIU_ENABLE_FIU("SqliteMetaImpl.CreateTableFile.throw_exception");
    std::this_thread::sleep_for(std::chrono::seconds(2));
    db_->Stop();
    fiu_disable("SqliteMetaImpl.CreateTableFile.throw_exception");
}

TEST_F(DBTest, BACK_TIMER_THREAD_3) {
    fiu_init(0);
    milvus::Status stat;
    milvus::engine::meta::TableSchema table_info = BuildTableSchema();

    stat = db_->CreateTable(table_info);
    ASSERT_TRUE(stat.ok());

    // insert some vector to create some tablefiles
    int loop = 10;
    for (auto i = 0; i < loop; ++i) {
        int64_t nb = VECTOR_COUNT;
        milvus::engine::VectorsData xb;
        BuildVectors(nb, i, xb);
        db_->InsertVectors(TABLE_NAME, "", xb);
        ASSERT_EQ(xb.id_array_.size(), nb);
    }

    FIU_ENABLE_FIU("DBImpl.MergeFiles.Serialize_ThrowException");
    db_->Start();
    std::this_thread::sleep_for(std::chrono::seconds(2));
    db_->Stop();
    fiu_disable("DBImpl.MergeFiles.Serialize_ThrowException");
}

TEST_F(DBTest, BACK_TIMER_THREAD_4) {
    fiu_init(0);
    milvus::Status stat;
    milvus::engine::meta::TableSchema table_info = BuildTableSchema();

    stat = db_->CreateTable(table_info);
    ASSERT_TRUE(stat.ok());

    // insert some vector to create some tablefiles
    int loop = 10;
    for (auto i = 0; i < loop; ++i) {
        int64_t nb = VECTOR_COUNT;
        milvus::engine::VectorsData xb;
        BuildVectors(nb, i, xb);
        db_->InsertVectors(TABLE_NAME, "", xb);
        ASSERT_EQ(xb.id_array_.size(), nb);
    }

    FIU_ENABLE_FIU("DBImpl.MergeFiles.Serialize_ErrorStatus");
    db_->Start();
    std::this_thread::sleep_for(std::chrono::seconds(2));
    db_->Stop();
    fiu_disable("DBImpl.MergeFiles.Serialize_ErrorStatus");
}

TEST_F(DBTest, INDEX_TEST) {
    milvus::engine::meta::TableSchema table_info = BuildTableSchema();
    auto stat = db_->CreateTable(table_info);

    uint64_t nb = VECTOR_COUNT;
    milvus::engine::VectorsData xb;
    BuildVectors(nb, 0, xb);

    db_->InsertVectors(TABLE_NAME, "", xb);
    ASSERT_EQ(xb.id_array_.size(), nb);

    milvus::engine::TableIndex index;
    index.engine_type_ = (int)milvus::engine::EngineType::FAISS_IVFSQ8;
    index.metric_type_ = (int)milvus::engine::MetricType::IP;
    stat = db_->CreateIndex(table_info.table_id_, index);
    ASSERT_TRUE(stat.ok());

    index.engine_type_ = (int)milvus::engine::EngineType::FAISS_IVFFLAT;
    stat = db_->CreateIndex(table_info.table_id_, index);
    ASSERT_TRUE(stat.ok());

    fiu_init(0);
    FIU_ENABLE_FIU("SqliteMetaImpl.DescribeTableIndex.throw_exception");
    stat = db_->CreateIndex(table_info.table_id_, index);
    ASSERT_FALSE(stat.ok());
    fiu_disable("SqliteMetaImpl.DescribeTableIndex.throw_exception");

    index.engine_type_ = (int)milvus::engine::EngineType::FAISS_PQ;
    FIU_ENABLE_FIU("DBImpl.UpdateTableIndexRecursively.fail_update_table_index");
    stat = db_->CreateIndex(table_info.table_id_, index);
    ASSERT_FALSE(stat.ok());
    fiu_disable("DBImpl.UpdateTableIndexRecursively.fail_update_table_index");

#ifdef CUSTOMIZATION
#ifdef MILVUS_GPU_VERSION
    index.engine_type_ = (int)milvus::engine::EngineType::FAISS_IVFSQ8H;
    stat = db_->CreateIndex(table_info.table_id_, index);
    ASSERT_TRUE(stat.ok());
#endif
#endif

    milvus::engine::TableIndex index_out;
    stat = db_->DescribeIndex(table_info.table_id_, index_out);
    ASSERT_TRUE(stat.ok());
    ASSERT_EQ(index.engine_type_, index_out.engine_type_);
    ASSERT_EQ(index.nlist_, index_out.nlist_);
    ASSERT_EQ(table_info.metric_type_, index_out.metric_type_);

    stat = db_->DropIndex(table_info.table_id_);
    ASSERT_TRUE(stat.ok());
}

TEST_F(DBTest, PARTITION_TEST) {
    milvus::engine::meta::TableSchema table_info = BuildTableSchema();
    auto stat = db_->CreateTable(table_info);
    ASSERT_TRUE(stat.ok());

    // create partition and insert data
    const int64_t PARTITION_COUNT = 5;
    const int64_t INSERT_BATCH = 2000;
    std::string table_name = TABLE_NAME;
    for (int64_t i = 0; i < PARTITION_COUNT; i++) {
        std::string partition_tag = std::to_string(i);
        std::string partition_name = table_name + "_" + partition_tag;
        stat = db_->CreatePartition(table_name, partition_name, partition_tag);
        ASSERT_TRUE(stat.ok());

        // not allow nested partition
        stat = db_->CreatePartition(partition_name, "dumy", "dummy");
        ASSERT_FALSE(stat.ok());

        // not allow duplicated partition
        stat = db_->CreatePartition(table_name, partition_name, partition_tag);
        ASSERT_FALSE(stat.ok());

        milvus::engine::VectorsData xb;
        BuildVectors(INSERT_BATCH, i, xb);

        milvus::engine::IDNumbers vector_ids;
        vector_ids.resize(INSERT_BATCH);
        for (int64_t k = 0; k < INSERT_BATCH; k++) {
            vector_ids[k] = i * INSERT_BATCH + k;
        }

        db_->InsertVectors(table_name, partition_tag, xb);
        ASSERT_EQ(vector_ids.size(), INSERT_BATCH);

        // insert data into not existed partition
        stat = db_->InsertVectors(TABLE_NAME, "notexist", xb);
        ASSERT_FALSE(stat.ok());
    }

    // duplicated partition is not allowed
    stat = db_->CreatePartition(table_name, "", "0");
    ASSERT_FALSE(stat.ok());

    std::vector<milvus::engine::meta::TableSchema> partition_schema_array;
    stat = db_->ShowPartitions(table_name, partition_schema_array);
    ASSERT_TRUE(stat.ok());
    ASSERT_EQ(partition_schema_array.size(), PARTITION_COUNT);
    for (int64_t i = 0; i < PARTITION_COUNT; i++) {
        ASSERT_EQ(partition_schema_array[i].table_id_, table_name + "_" + std::to_string(i));
    }

    {  // build index
        milvus::engine::TableIndex index;
        index.engine_type_ = (int)milvus::engine::EngineType::FAISS_IVFFLAT;
        index.metric_type_ = (int)milvus::engine::MetricType::L2;
        stat = db_->CreateIndex(table_info.table_id_, index);
        ASSERT_TRUE(stat.ok());

        fiu_init(0);
        FIU_ENABLE_FIU("DBImpl.BuildTableIndexRecursively.fail_build_table_Index_for_partition");
        stat = db_->CreateIndex(table_info.table_id_, index);
        ASSERT_FALSE(stat.ok());
        fiu_disable("DBImpl.BuildTableIndexRecursively.fail_build_table_Index_for_partition");

        FIU_ENABLE_FIU("DBImpl.BuildTableIndexRecursively.not_empty_err_msg");
        stat = db_->CreateIndex(table_info.table_id_, index);
        ASSERT_FALSE(stat.ok());
        fiu_disable("DBImpl.BuildTableIndexRecursively.not_empty_err_msg");

        uint64_t row_count = 0;
        stat = db_->GetTableRowCount(TABLE_NAME, row_count);
        ASSERT_TRUE(stat.ok());
        ASSERT_EQ(row_count, INSERT_BATCH * PARTITION_COUNT);

        FIU_ENABLE_FIU("SqliteMetaImpl.Count.throw_exception");
        stat = db_->GetTableRowCount(TABLE_NAME, row_count);
        ASSERT_FALSE(stat.ok());
        fiu_disable("SqliteMetaImpl.Count.throw_exception");

        FIU_ENABLE_FIU("DBImpl.GetTableRowCountRecursively.fail_get_table_rowcount_for_partition");
        stat = db_->GetTableRowCount(TABLE_NAME, row_count);
        ASSERT_FALSE(stat.ok());
        fiu_disable("DBImpl.GetTableRowCountRecursively.fail_get_table_rowcount_for_partition");
    }

    {  // search
        const int64_t nq = 5;
        const int64_t topk = 10;
        const int64_t nprobe = 10;
        milvus::engine::VectorsData xq;
        BuildVectors(nq, 0, xq);

        // specify partition tags
        std::vector<std::string> tags = {"0", std::to_string(PARTITION_COUNT - 1)};
        milvus::engine::ResultIds result_ids;
        milvus::engine::ResultDistances result_distances;
        stat = db_->Query(dummy_context_, TABLE_NAME, tags, topk, nprobe, xq, result_ids, result_distances);
        ASSERT_TRUE(stat.ok());
        ASSERT_EQ(result_ids.size() / topk, nq);

        // search in whole table
        tags.clear();
        result_ids.clear();
        result_distances.clear();
        stat = db_->Query(dummy_context_, TABLE_NAME, tags, topk, nprobe, xq, result_ids, result_distances);
        ASSERT_TRUE(stat.ok());
        ASSERT_EQ(result_ids.size() / topk, nq);

        // search in all partitions(tag regex match)
        tags.push_back("\\d");
        result_ids.clear();
        result_distances.clear();
        stat = db_->Query(dummy_context_, TABLE_NAME, tags, topk, nprobe, xq, result_ids, result_distances);
        ASSERT_TRUE(stat.ok());
        ASSERT_EQ(result_ids.size() / topk, nq);
    }

    stat = db_->DropPartition(table_name + "_0");
    ASSERT_TRUE(stat.ok());

    stat = db_->DropPartitionByTag(table_name, "1");
    ASSERT_TRUE(stat.ok());

    FIU_ENABLE_FIU("DBImpl.DropTableIndexRecursively.fail_drop_table_Index_for_partition");
    stat = db_->DropIndex(table_info.table_id_);
    ASSERT_FALSE(stat.ok());
    fiu_disable("DBImpl.DropTableIndexRecursively.fail_drop_table_Index_for_partition");

    FIU_ENABLE_FIU("DBImpl.DropTableIndexRecursively.fail_drop_table_Index_for_partition");
    stat = db_->DropIndex(table_info.table_id_);
    ASSERT_FALSE(stat.ok());
    fiu_disable("DBImpl.DropTableIndexRecursively.fail_drop_table_Index_for_partition");

    stat = db_->DropIndex(table_name);
    ASSERT_TRUE(stat.ok());

    stat = db_->DropTable(table_name);
    ASSERT_TRUE(stat.ok());
}

TEST_F(DBTest2, ARHIVE_DISK_CHECK) {
    milvus::engine::meta::TableSchema table_info = BuildTableSchema();
    auto stat = db_->CreateTable(table_info);

    std::vector<milvus::engine::meta::TableSchema> table_schema_array;
    stat = db_->AllTables(table_schema_array);
    ASSERT_TRUE(stat.ok());
    bool bfound = false;
    for (auto& schema : table_schema_array) {
        if (schema.table_id_ == TABLE_NAME) {
            bfound = true;
            break;
        }
    }
    ASSERT_TRUE(bfound);

    milvus::engine::meta::TableSchema table_info_get;
    table_info_get.table_id_ = TABLE_NAME;
    stat = db_->DescribeTable(table_info_get);
    ASSERT_TRUE(stat.ok());
    ASSERT_EQ(table_info_get.dimension_, TABLE_DIM);

    uint64_t size;
    db_->Size(size);

    int loop = INSERT_LOOP;
    for (auto i = 0; i < loop; ++i) {
        uint64_t nb = 10;
        milvus::engine::VectorsData xb;
        BuildVectors(nb, i, xb);

        db_->InsertVectors(TABLE_NAME, "", xb);
        std::this_thread::sleep_for(std::chrono::microseconds(1));
    }

    std::this_thread::sleep_for(std::chrono::seconds(1));

    db_->Size(size);
    LOG(DEBUG) << "size=" << size;
    ASSERT_LE(size, 1 * milvus::engine::G);
}

TEST_F(DBTest2, DELETE_TEST) {
    milvus::engine::meta::TableSchema table_info = BuildTableSchema();
    auto stat = db_->CreateTable(table_info);

    milvus::engine::meta::TableSchema table_info_get;
    table_info_get.table_id_ = TABLE_NAME;
    stat = db_->DescribeTable(table_info_get);
    ASSERT_TRUE(stat.ok());

    bool has_table = false;
    db_->HasTable(TABLE_NAME, has_table);
    ASSERT_TRUE(has_table);

    uint64_t size;
    db_->Size(size);

    uint64_t nb = VECTOR_COUNT;
    milvus::engine::VectorsData xb;
    BuildVectors(nb, 0, xb);

    milvus::engine::IDNumbers vector_ids;
    stat = db_->InsertVectors(TABLE_NAME, "", xb);
    milvus::engine::TableIndex index;
    stat = db_->CreateIndex(TABLE_NAME, index);

    // create partition, drop table will drop partition recursively
    stat = db_->CreatePartition(TABLE_NAME, "part0", "0");
    ASSERT_TRUE(stat.ok());

    // fail drop table
    fiu_init(0);
    FIU_ENABLE_FIU("DBImpl.DropTableRecursively.failed");
    stat = db_->DropTable(TABLE_NAME);
    ASSERT_FALSE(stat.ok());
    fiu_disable("DBImpl.DropTableRecursively.failed");

    stat = db_->DropTable(TABLE_NAME);

    std::this_thread::sleep_for(std::chrono::seconds(2));
    ASSERT_TRUE(stat.ok());

    db_->HasTable(TABLE_NAME, has_table);
    ASSERT_FALSE(has_table);
}

TEST_F(DBTest2, SHOW_TABLE_INFO_TEST) {
    std::string table_name = TABLE_NAME;
    milvus::engine::meta::TableSchema table_schema = BuildTableSchema();
    auto stat = db_->CreateTable(table_schema);

    uint64_t nb = VECTOR_COUNT;
    milvus::engine::VectorsData xb;
    BuildVectors(nb, 0, xb);

    milvus::engine::IDNumbers vector_ids;
    stat = db_->InsertVectors(table_name, "", xb);

    // create partition and insert data
    const int64_t PARTITION_COUNT = 2;
    const int64_t INSERT_BATCH = 2000;
    for (int64_t i = 0; i < PARTITION_COUNT; i++) {
        std::string partition_tag = std::to_string(i);
        std::string partition_name = table_name + "_" + partition_tag;
        stat = db_->CreatePartition(table_name, partition_name, partition_tag);
        ASSERT_TRUE(stat.ok());

        milvus::engine::VectorsData xb;
        BuildVectors(INSERT_BATCH, i, xb);

        db_->InsertVectors(table_name, partition_tag, xb);
    }

    stat = db_->Flush();
    ASSERT_TRUE(stat.ok());

    {
        milvus::engine::TableInfo table_info;
        stat = db_->GetTableInfo(table_name, table_info);
        ASSERT_TRUE(stat.ok());
        int64_t row_count = 0;
        for (auto& part : table_info.partitions_stat_) {
            row_count = 0;
            for (auto& stat : part.segments_stat_) {
                row_count += stat.row_count_;
                ASSERT_EQ(stat.index_name_, "IDMAP");
                ASSERT_GT(stat.data_size_, 0);
            }
            if (part.tag_ == milvus::engine::DEFAULT_PARTITON_TAG) {
                ASSERT_EQ(row_count, VECTOR_COUNT);
            } else {
                ASSERT_EQ(row_count, INSERT_BATCH);
            }
        }
    }
}

TEST_F(DBTestWAL, DB_INSERT_TEST) {
    milvus::engine::meta::TableSchema table_info = BuildTableSchema();
    auto stat = db_->CreateTable(table_info);
    ASSERT_TRUE(stat.ok());

    uint64_t qb = 100;
    milvus::engine::VectorsData qxb;
    BuildVectors(qb, 0, qxb);

    std::string partition_name = "part_name";
    std::string partition_tag = "part_tag";
    stat = db_->CreatePartition(table_info.table_id_, partition_name, partition_tag);
    ASSERT_TRUE(stat.ok());

    stat = db_->InsertVectors(table_info.table_id_, partition_tag, qxb);
    ASSERT_TRUE(stat.ok());

    stat = db_->InsertVectors(table_info.table_id_, "", qxb);
    ASSERT_TRUE(stat.ok());

    stat = db_->InsertVectors(table_info.table_id_, "not exist", qxb);
    ASSERT_FALSE(stat.ok());

    db_->Flush(table_info.table_id_);

    stat = db_->DropTable(table_info.table_id_);
    ASSERT_TRUE(stat.ok());
}

TEST_F(DBTestWAL, DB_STOP_TEST) {
    milvus::engine::meta::TableSchema table_info = BuildTableSchema();
    auto stat = db_->CreateTable(table_info);
    ASSERT_TRUE(stat.ok());

    uint64_t qb = 100;
    for (int i = 0; i < 5; i++) {
        milvus::engine::VectorsData qxb;
        BuildVectors(qb, i, qxb);
        stat = db_->InsertVectors(table_info.table_id_, "", qxb);
        ASSERT_TRUE(stat.ok());
    }

    db_->Stop();
    db_->Start();

    const int64_t topk = 10;
    const int64_t nprobe = 10;
    milvus::engine::ResultIds result_ids;
    milvus::engine::ResultDistances result_distances;
    milvus::engine::VectorsData qxb;
    BuildVectors(qb, 0, qxb);
    stat = db_->Query(dummy_context_, table_info.table_id_, {}, topk, nprobe, qxb, result_ids, result_distances);
    ASSERT_TRUE(stat.ok());
    ASSERT_EQ(result_ids.size() / topk, qb);

    stat = db_->DropTable(table_info.table_id_);
    ASSERT_TRUE(stat.ok());
}

TEST_F(DBTestWALRecovery, RECOVERY_WITH_NO_ERROR) {
    milvus::engine::meta::TableSchema table_info = BuildTableSchema();
    auto stat = db_->CreateTable(table_info);
    ASSERT_TRUE(stat.ok());

    uint64_t qb = 100;

    for (int i = 0; i < 5; i++) {
        milvus::engine::VectorsData qxb;
        BuildVectors(qb, i, qxb);
        stat = db_->InsertVectors(table_info.table_id_, "", qxb);
        ASSERT_TRUE(stat.ok());
    }

    const int64_t topk = 10;
    const int64_t nprobe = 10;
    milvus::engine::ResultIds result_ids;
    milvus::engine::ResultDistances result_distances;
    milvus::engine::VectorsData qxb;
    BuildVectors(qb, 0, qxb);
    stat = db_->Query(dummy_context_, table_info.table_id_, {}, topk, nprobe, qxb, result_ids, result_distances);
    ASSERT_TRUE(stat.ok());
    ASSERT_NE(result_ids.size() / topk, qb);

    fiu_init(0);
    fiu_enable("DBImpl.ExexWalRecord.return", 1, nullptr, 0);
    db_ = nullptr;
    fiu_disable("DBImpl.ExexWalRecord.return");
    auto options = GetOptions();
    db_ = milvus::engine::DBFactory::Build(options);

    result_ids.clear();
    result_distances.clear();
    stat = db_->Query(dummy_context_, table_info.table_id_, {}, topk, nprobe, qxb, result_ids, result_distances);
    ASSERT_TRUE(stat.ok());
    ASSERT_EQ(result_ids.size(), 0);

    db_->Flush();
    result_ids.clear();
    result_distances.clear();
    stat = db_->Query(dummy_context_, table_info.table_id_, {}, topk, nprobe, qxb, result_ids, result_distances);
    ASSERT_TRUE(stat.ok());
    ASSERT_EQ(result_ids.size() / topk, qb);
}

TEST_F(DBTestWALRecovery_Error, RECOVERY_WITH_INVALID_LOG_FILE) {
    milvus::engine::meta::TableSchema table_info = BuildTableSchema();
    auto stat = db_->CreateTable(table_info);
    ASSERT_TRUE(stat.ok());

    uint64_t qb = 100;
    milvus::engine::VectorsData qxb;
    BuildVectors(qb, 0, qxb);

    stat = db_->InsertVectors(table_info.table_id_, "", qxb);
    ASSERT_TRUE(stat.ok());

    fiu_init(0);
    fiu_enable("DBImpl.ExexWalRecord.return", 1, nullptr, 0);
    db_ = nullptr;
    fiu_disable("DBImpl.ExexWalRecord.return");

    auto options = GetOptions();
    // delete wal log file so that recovery will failed when start db next time.
    boost::filesystem::remove(options.mxlog_path_ + "0.wal");
    ASSERT_ANY_THROW(db_ = milvus::engine::DBFactory::Build(options));
}

TEST_F(DBTest2, FLUSH_NON_EXISTING_TABLE) {
    auto status = db_->Flush("non_existing_table");
    ASSERT_FALSE(status.ok());
}

TEST_F(DBTest2, GET_VECTOR_NON_EXISTING_TABLE) {
    milvus::engine::VectorsData vector;
    auto status = db_->GetVectorByID("non_existing_table", 0, vector);
    ASSERT_FALSE(status.ok());
}

TEST_F(DBTest2, GET_VECTOR_BY_ID_TEST) {
    milvus::engine::meta::TableSchema table_info = BuildTableSchema();
    auto stat = db_->CreateTable(table_info);
    ASSERT_TRUE(stat.ok());

    uint64_t qb = 1000;
    milvus::engine::VectorsData qxb;
    BuildVectors(qb, 0, qxb);

    std::string partition_name = "part_name";
    std::string partition_tag = "part_tag";
    stat = db_->CreatePartition(table_info.table_id_, partition_name, partition_tag);
    ASSERT_TRUE(stat.ok());

    stat = db_->InsertVectors(table_info.table_id_, partition_tag, qxb);
    ASSERT_TRUE(stat.ok());

    db_->Flush(table_info.table_id_);

    milvus::engine::VectorsData vector_data;
    stat = db_->GetVectorByID(TABLE_NAME, qxb.id_array_[0], vector_data);
    ASSERT_TRUE(stat.ok());
    ASSERT_EQ(vector_data.vector_count_, 1);
    ASSERT_EQ(vector_data.float_data_.size(), TABLE_DIM);

    for (int64_t i = 0; i < TABLE_DIM; i++) {
        ASSERT_FLOAT_EQ(vector_data.float_data_[i], qxb.float_data_[i]);
    }
}

TEST_F(DBTest2, GET_VECTOR_IDS_TEST) {
    milvus::engine::meta::TableSchema table_schema = BuildTableSchema();
    auto stat = db_->CreateTable(table_schema);
    ASSERT_TRUE(stat.ok());

    uint64_t BATCH_COUNT = 1000;
    milvus::engine::VectorsData vector_1;
    BuildVectors(BATCH_COUNT, 0, vector_1);

    stat = db_->InsertVectors(TABLE_NAME, "", vector_1);
    ASSERT_TRUE(stat.ok());

    std::string partition_tag = "part_tag";
    stat = db_->CreatePartition(TABLE_NAME, "", partition_tag);
    ASSERT_TRUE(stat.ok());

    milvus::engine::VectorsData vector_2;
    BuildVectors(BATCH_COUNT, 1, vector_2);
    stat = db_->InsertVectors(TABLE_NAME, partition_tag, vector_2);
    ASSERT_TRUE(stat.ok());

    db_->Flush();

    milvus::engine::TableInfo table_info;
    stat = db_->GetTableInfo(TABLE_NAME, table_info);
    ASSERT_TRUE(stat.ok());
    ASSERT_EQ(table_info.partitions_stat_.size(), 2UL);

    std::string default_segment = table_info.partitions_stat_[0].segments_stat_[0].name_;
    std::string partition_segment = table_info.partitions_stat_[1].segments_stat_[0].name_;

    milvus::engine::IDNumbers vector_ids;
    stat = db_->GetVectorIDs(TABLE_NAME, default_segment, vector_ids);
    ASSERT_TRUE(stat.ok());
    ASSERT_EQ(vector_ids.size(), BATCH_COUNT);

    stat = db_->GetVectorIDs(TABLE_NAME, partition_segment, vector_ids);
    ASSERT_TRUE(stat.ok());
    ASSERT_EQ(vector_ids.size(), BATCH_COUNT);

    milvus::engine::IDNumbers ids_to_delete{0, 100, 999, 1000, 1500, 1888, 1999};
    stat = db_->DeleteVectors(TABLE_NAME, ids_to_delete);
    ASSERT_TRUE(stat.ok());

    db_->Flush();

    stat = db_->GetVectorIDs(TABLE_NAME, default_segment, vector_ids);
    ASSERT_TRUE(stat.ok());
    ASSERT_EQ(vector_ids.size(), BATCH_COUNT - 3);

    stat = db_->GetVectorIDs(TABLE_NAME, partition_segment, vector_ids);
    ASSERT_TRUE(stat.ok());
//    ASSERT_EQ(vector_ids.size(), BATCH_COUNT - 4);
}

/*
TEST_F(DBTest2, SEARCH_WITH_DIFFERENT_INDEX) {
    milvus::engine::meta::TableSchema table_info = BuildTableSchema();
    // table_info.index_file_size_ = 1 * milvus::engine::M;
    auto stat = db_->CreateTable(table_info);

    int loop = 10;
    uint64_t nb = 100000;
    for (auto i = 0; i < loop; ++i) {
        milvus::engine::VectorsData xb;
        BuildVectors(nb, i, xb);

        db_->InsertVectors(TABLE_NAME, "", xb);
        stat = db_->Flush();
        ASSERT_TRUE(stat.ok());
    }

    std::random_device rd;
    std::mt19937 gen(rd());
    std::uniform_int_distribution<int64_t> dis(0, nb * loop - 1);

    int64_t num_query = 10;
    std::vector<int64_t> ids_to_search;
    for (int64_t i = 0; i < num_query; ++i) {
        int64_t index = dis(gen);
        ids_to_search.emplace_back(index);
    }

    milvus::engine::TableIndex index;
    // index.metric_type_ = (int)milvus::engine::MetricType::IP;
    index.engine_type_ = (int)milvus::engine::EngineType::FAISS_IVFFLAT;
    stat = db_->CreateIndex(table_info.table_id_, index);
    ASSERT_TRUE(stat.ok());

    stat = db_->PreloadTable(table_info.table_id_);
    ASSERT_TRUE(stat.ok());

    int topk = 10, nprobe = 10;

    for (auto id : ids_to_search) {
        //        std::cout << "xxxxxxxxxxxxxxxxxxxx " << i << std::endl;
        std::vector<std::string> tags;
        milvus::engine::ResultIds result_ids;
        milvus::engine::ResultDistances result_distances;

        stat = db_->QueryByID(dummy_context_, table_info.table_id_, tags, topk, nprobe, id, result_ids,
result_distances);
        ASSERT_TRUE(stat.ok());
        ASSERT_EQ(result_ids[0], id);
        ASSERT_LT(result_distances[0], 1e-4);
    }

    db_->DropIndex(table_info.table_id_);

    index.engine_type_ = (int)milvus::engine::EngineType::FAISS_IVFSQ8;
    stat = db_->CreateIndex(table_info.table_id_, index);
    ASSERT_TRUE(stat.ok());

    stat = db_->PreloadTable(table_info.table_id_);
    ASSERT_TRUE(stat.ok());

    for (auto id : ids_to_search) {
        //        std::cout << "xxxxxxxxxxxxxxxxxxxx " << i << std::endl;
        std::vector<std::string> tags;
        milvus::engine::ResultIds result_ids;
        milvus::engine::ResultDistances result_distances;

        stat = db_->QueryByID(dummy_context_, table_info.table_id_, tags, topk, nprobe, id, result_ids,
result_distances);
        ASSERT_TRUE(stat.ok());
        ASSERT_EQ(result_ids[0], id);
        ASSERT_LT(result_distances[0], 1e-4);
    }
}
 */<|MERGE_RESOLUTION|>--- conflicted
+++ resolved
@@ -371,19 +371,6 @@
         stat = db_->QueryByFileID(dummy_context_, TABLE_NAME, file_ids, k, 10, xq, result_ids, result_distances);
         ASSERT_TRUE(stat.ok());
 
-<<<<<<< HEAD
-//        FIU_ENABLE_FIU("SqliteMetaImpl.FilesToSearch.throw_exception");
-//        stat = db_->QueryByFileID(dummy_context_, TABLE_NAME, file_ids, k, 10, xq, result_ids,
-//                                  result_distances);
-//        ASSERT_FALSE(stat.ok());
-//        fiu_disable("SqliteMetaImpl.FilesToSearch.throw_exception");
-
-//        FIU_ENABLE_FIU("DBImpl.QueryByFileID.empty_files_array");
-//        stat = db_->QueryByFileID(dummy_context_, TABLE_NAME, file_ids, k, 10, xq, result_ids,
-//                                  result_distances);
-//        ASSERT_FALSE(stat.ok());
-//        fiu_disable("DBImpl.QueryByFileID.empty_files_array");
-=======
         FIU_ENABLE_FIU("SqliteMetaImpl.FilesToSearch.throw_exception");
         stat = db_->QueryByFileID(dummy_context_, TABLE_NAME, file_ids, k, 10, xq, result_ids, result_distances);
         ASSERT_FALSE(stat.ok());
@@ -393,7 +380,6 @@
         stat = db_->QueryByFileID(dummy_context_, TABLE_NAME, file_ids, k, 10, xq, result_ids, result_distances);
         ASSERT_FALSE(stat.ok());
         fiu_disable("DBImpl.QueryByFileID.empty_files_array");
->>>>>>> cb1db61d
     }
 
     // TODO(zhiru): PQ build takes forever
