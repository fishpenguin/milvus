// Licensed to the Apache Software Foundation (ASF) under one
// or more contributor license agreements.  See the NOTICE file
// distributed with this work for additional information
// regarding copyright ownership.  The ASF licenses this file
// to you under the Apache License, Version 2.0 (the
// "License"); you may not use this file except in compliance
// with the License.  You may obtain a copy of the License at
//
//   http://www.apache.org/licenses/LICENSE-2.0
//
// Unless required by applicable law or agreed to in writing,
// software distributed under the License is distributed on an
// "AS IS" BASIS, WITHOUT WARRANTIES OR CONDITIONS OF ANY
// KIND, either express or implied.  See the License for the
// specific language governing permissions and limitations
// under the License.

#include <gtest/gtest.h>

#include <boost/filesystem.hpp>
#include <random>
#include <thread>
#include <fiu-control.h>
#include <fiu-local.h>

#include "cache/CpuCacheMgr.h"
#include "db/Constants.h"
#include "db/DB.h"
#include "db/DBFactory.h"
#include "db/DBImpl.h"
#include "db/IDGenerator.h"
#include "db/meta/MetaConsts.h"
#include "db/utils.h"
#include "server/Config.h"
#include "utils/CommonUtil.h"


namespace {

static const char *TABLE_NAME = "test_group";
static constexpr int64_t TABLE_DIM = 256;
static constexpr int64_t VECTOR_COUNT = 25000;
static constexpr int64_t INSERT_LOOP = 1000;
static constexpr int64_t SECONDS_EACH_HOUR = 3600;
static constexpr int64_t DAY_SECONDS = 24 * 60 * 60;

milvus::engine::meta::TableSchema
BuildTableSchema() {
    milvus::engine::meta::TableSchema table_info;
    table_info.dimension_ = TABLE_DIM;
    table_info.table_id_ = TABLE_NAME;
    return table_info;
}

void
BuildVectors(uint64_t n, uint64_t batch_index, milvus::engine::VectorsData &vectors) {
    vectors.vector_count_ = n;
    vectors.float_data_.clear();
    vectors.float_data_.resize(n * TABLE_DIM);
    float *data = vectors.float_data_.data();
    for (uint64_t i = 0; i < n; i++) {
        for (int64_t j = 0; j < TABLE_DIM; j++) data[TABLE_DIM * i + j] = drand48();
        data[TABLE_DIM * i] += i / 2000.;

        vectors.id_array_.push_back(n * batch_index + i);
    }

    //    milvus::engine::SimpleIDGenerator id_gen;
    //    id_gen.GetNextIDNumbers(n, vectors.id_array_);
}

std::string
CurrentTmDate(int64_t offset_day = 0) {
    time_t tt;
    time(&tt);
    tt = tt + 8 * SECONDS_EACH_HOUR;
    tt = tt + 24 * SECONDS_EACH_HOUR * offset_day;
    tm t;
    gmtime_r(&tt, &t);

    std::string str =
        std::to_string(t.tm_year + 1900) + "-" + std::to_string(t.tm_mon + 1) + "-" + std::to_string(t.tm_mday);

    return str;
}

void
ConvertTimeRangeToDBDates(const std::string &start_value, const std::string &end_value,
                          std::vector<milvus::engine::meta::DateT> &dates) {
    dates.clear();

    time_t tt_start, tt_end;
    tm tm_start, tm_end;
    if (!milvus::server::CommonUtil::TimeStrToTime(start_value, tt_start, tm_start)) {
        return;
    }

    if (!milvus::server::CommonUtil::TimeStrToTime(end_value, tt_end, tm_end)) {
        return;
    }

    int64_t days = (tt_end > tt_start) ? (tt_end - tt_start) / DAY_SECONDS : (tt_start - tt_end) / DAY_SECONDS;
    if (days == 0) {
        return;
    }

    for (int64_t i = 0; i < days; i++) {
        time_t tt_day = tt_start + DAY_SECONDS * i;
        tm tm_day;
        milvus::server::CommonUtil::ConvertTime(tt_day, tm_day);

        int64_t date = tm_day.tm_year * 10000 + tm_day.tm_mon * 100 + tm_day.tm_mday;  // according to db logic
        dates.push_back(date);
    }
}

}  // namespace

TEST_F(DBTest, CONFIG_TEST) {
    {
        ASSERT_ANY_THROW(milvus::engine::ArchiveConf conf("wrong"));
        /* EXPECT_DEATH(engine::ArchiveConf conf("wrong"), ""); */
    }
    {
        milvus::engine::ArchiveConf conf("delete");
        ASSERT_EQ(conf.GetType(), "delete");
        auto criterias = conf.GetCriterias();
        ASSERT_EQ(criterias.size(), 0);
    }
    {
        milvus::engine::ArchiveConf conf("swap");
        ASSERT_EQ(conf.GetType(), "swap");
        auto criterias = conf.GetCriterias();
        ASSERT_EQ(criterias.size(), 0);
    }
    {
        ASSERT_ANY_THROW(milvus::engine::ArchiveConf conf1("swap", "disk:"));
        ASSERT_ANY_THROW(milvus::engine::ArchiveConf conf2("swap", "disk:a"));
        milvus::engine::ArchiveConf conf("swap", "disk:1024");
        auto criterias = conf.GetCriterias();
        ASSERT_EQ(criterias.size(), 1);
        ASSERT_EQ(criterias["disk"], 1024);
    }
    {
        ASSERT_ANY_THROW(milvus::engine::ArchiveConf conf1("swap", "days:"));
        ASSERT_ANY_THROW(milvus::engine::ArchiveConf conf2("swap", "days:a"));
        milvus::engine::ArchiveConf conf("swap", "days:100");
        auto criterias = conf.GetCriterias();
        ASSERT_EQ(criterias.size(), 1);
        ASSERT_EQ(criterias["days"], 100);
    }
    {
        ASSERT_ANY_THROW(milvus::engine::ArchiveConf conf1("swap", "days:"));
        ASSERT_ANY_THROW(milvus::engine::ArchiveConf conf2("swap", "days:a"));
        milvus::engine::ArchiveConf conf("swap", "days:100;disk:200");
        auto criterias = conf.GetCriterias();
        ASSERT_EQ(criterias.size(), 2);
        ASSERT_EQ(criterias["days"], 100);
        ASSERT_EQ(criterias["disk"], 200);
    }
}

TEST_F(DBTest, DB_TEST) {
    milvus::engine::meta::TableSchema table_info = BuildTableSchema();
    auto stat = db_->CreateTable(table_info);

    milvus::engine::meta::TableSchema table_info_get;
    table_info_get.table_id_ = TABLE_NAME;
    stat = db_->DescribeTable(table_info_get);
    ASSERT_TRUE(stat.ok());
    ASSERT_EQ(table_info_get.dimension_, TABLE_DIM);

    uint64_t qb = 5;
    milvus::engine::VectorsData qxb;
    BuildVectors(qb, 0, qxb);

    std::thread search([&]() {
        milvus::engine::ResultIds result_ids;
        milvus::engine::ResultDistances result_distances;
        int k = 10;
        std::this_thread::sleep_for(std::chrono::seconds(2));

        INIT_TIMER;
        std::stringstream ss;
        uint64_t count = 0;
        uint64_t prev_count = 0;

        for (auto j = 0; j < 10; ++j) {
            ss.str("");
            db_->Size(count);
            prev_count = count;

            START_TIMER;

            std::vector<std::string> tags;
            stat = db_->Query(dummy_context_, TABLE_NAME, tags, k, 10, qxb, result_ids, result_distances);
            ss << "Search " << j << " With Size " << count / milvus::engine::M << " M";
            STOP_TIMER(ss.str());

            ASSERT_TRUE(stat.ok());
            ASSERT_EQ(result_ids.size(), qb * k);
            for (auto i = 0; i < qb; ++i) {
                ss.str("");
                ss << "Result [" << i << "]:";
                for (auto t = 0; t < k; t++) {
                    ss << result_ids[i * k + t] << " ";
                }
                /* LOG(DEBUG) << ss.str(); */
            }
            ASSERT_TRUE(count >= prev_count);
            std::this_thread::sleep_for(std::chrono::seconds(1));
        }
    });

    int loop = INSERT_LOOP;

    for (auto i = 0; i < loop; ++i) {
        if (i == 40) {
            db_->InsertVectors(TABLE_NAME, "", qxb);
            ASSERT_EQ(qxb.id_array_.size(), qb);
        } else {
            uint64_t nb = 50;
            milvus::engine::VectorsData xb;
            BuildVectors(nb, i, xb);

            db_->InsertVectors(TABLE_NAME, "", xb);
            ASSERT_EQ(xb.id_array_.size(), nb);
        }

        stat = db_->Flush();
        ASSERT_TRUE(stat.ok());

        std::this_thread::sleep_for(std::chrono::microseconds(1));
    }

    search.join();

    uint64_t count;
    stat = db_->GetTableRowCount(TABLE_NAME, count);
    ASSERT_TRUE(stat.ok());
    ASSERT_GT(count, 0);
}

TEST_F(DBTest, SEARCH_TEST) {
    milvus::scheduler::OptimizerInst::GetInstance()->Init();
    std::string config_path(CONFIG_PATH);
    config_path += CONFIG_FILE;
    milvus::server::Config &config = milvus::server::Config::GetInstance();
    milvus::Status s = config.LoadConfigFile(config_path);

    milvus::engine::meta::TableSchema table_info = BuildTableSchema();
    auto stat = db_->CreateTable(table_info);

    milvus::engine::meta::TableSchema table_info_get;
    table_info_get.table_id_ = TABLE_NAME;
    stat = db_->DescribeTable(table_info_get);
    ASSERT_TRUE(stat.ok());
    ASSERT_EQ(table_info_get.dimension_, TABLE_DIM);

    // prepare raw data
    size_t nb = VECTOR_COUNT;
    size_t nq = 10;
    size_t k = 5;
    milvus::engine::VectorsData xb, xq;
    xb.vector_count_ = nb;
    xb.float_data_.resize(nb * TABLE_DIM);
    xq.vector_count_ = nq;
    xq.float_data_.resize(nq * TABLE_DIM);
    xb.id_array_.resize(nb);

    std::random_device rd;
    std::mt19937 gen(rd());
    std::uniform_real_distribution<> dis_xt(-1.0, 1.0);
    for (size_t i = 0; i < nb * TABLE_DIM; i++) {
        xb.float_data_[i] = dis_xt(gen);
        if (i < nb) {
            xb.id_array_[i] = i;
        }
    }
    for (size_t i = 0; i < nq * TABLE_DIM; i++) {
        xq.float_data_[i] = dis_xt(gen);
    }

    // result data
    // std::vector<long> nns_gt(k*nq);
    std::vector<int64_t> nns(k * nq);  // nns = nearst neg search
    // std::vector<float> dis_gt(k*nq);
    std::vector<float> dis(k * nq);

    // insert data
    stat = db_->InsertVectors(TABLE_NAME, "", xb);
    ASSERT_TRUE(stat.ok());

    milvus::engine::TableIndex index;
    index.engine_type_ = (int) milvus::engine::EngineType::FAISS_IDMAP;
    db_->CreateIndex(TABLE_NAME, index);  // wait until build index finish

    {
        std::vector<std::string> tags;
        milvus::engine::ResultIds result_ids;
        milvus::engine::ResultDistances result_distances;
        stat = db_->Query(dummy_context_, TABLE_NAME, tags, k, 10, xq, result_ids, result_distances);
        ASSERT_TRUE(stat.ok());
    }

    index.engine_type_ = (int) milvus::engine::EngineType::FAISS_IVFFLAT;
    db_->CreateIndex(TABLE_NAME, index);  // wait until build index finish

    {
        std::vector<std::string> tags;
        milvus::engine::ResultIds result_ids;
        milvus::engine::ResultDistances result_distances;
        stat = db_->Query(dummy_context_, TABLE_NAME, tags, k, 10, xq, result_ids, result_distances);
        ASSERT_TRUE(stat.ok());
    }

    index.engine_type_ = (int) milvus::engine::EngineType::FAISS_IVFSQ8;
    db_->CreateIndex(TABLE_NAME, index);  // wait until build index finish

    {
        std::vector<std::string> tags;
        milvus::engine::ResultIds result_ids;
        milvus::engine::ResultDistances result_distances;
        stat = db_->Query(dummy_context_, TABLE_NAME, tags, k, 10, xq, result_ids, result_distances);
        ASSERT_TRUE(stat.ok());
    }

#ifdef CUSTOMIZATION
#ifdef MILVUS_GPU_VERSION
    index.engine_type_ = (int)milvus::engine::EngineType::FAISS_IVFSQ8H;
    db_->CreateIndex(TABLE_NAME, index);  // wait until build index finish

    {
        std::vector<std::string> tags;
        milvus::engine::ResultIds result_ids;
        milvus::engine::ResultDistances result_distances;
        stat = db_->Query(dummy_context_, TABLE_NAME, tags, k, 10, xq, result_ids, result_distances);
        ASSERT_TRUE(stat.ok());
    }
#endif
#endif

    {  // search by specify index file
        milvus::engine::meta::DatesT dates;
        std::vector<std::string> file_ids;
        // sometimes this case run fast to merge file and build index, old file will be deleted immediately,
        // so the QueryByFileID cannot get files to search
        // input 100 files ids to avoid random failure of this case
        for (int i = 0; i < 100; i++) {
            file_ids.push_back(std::to_string(i));
        }
        milvus::engine::ResultIds result_ids;
        milvus::engine::ResultDistances result_distances;
        stat = db_->QueryByFileID(dummy_context_, TABLE_NAME, file_ids, k, 10, xq, dates, result_ids, result_distances);
        ASSERT_TRUE(stat.ok());
    }

    // TODO(zhiru): PQ build takes forever

    //    index.engine_type_ = (int)milvus::engine::EngineType::FAISS_PQ;
    //    db_->CreateIndex(TABLE_NAME, index);  // wait until build index finish
    //
    //    {
    //        std::vector<std::string> tags;
    //        milvus::engine::ResultIds result_ids;
    //        milvus::engine::ResultDistances result_distances;
    //        stat = db_->Query(dummy_context_, TABLE_NAME, tags, k, 10, xq, result_ids, result_distances);
    //        ASSERT_TRUE(stat.ok());
    //    }

#ifdef CUSTOMIZATION
#ifdef MILVUS_GPU_VERSION
    // test FAISS_IVFSQ8H optimizer
    index.engine_type_ = (int)milvus::engine::EngineType::FAISS_IVFSQ8H;
    db_->CreateIndex(TABLE_NAME, index);  // wait until build index finish
    std::vector<std::string> partition_tag;
    milvus::engine::ResultIds result_ids;
    milvus::engine::ResultDistances result_dists;

    {
        result_ids.clear();
        result_dists.clear();
        stat = db_->Query(dummy_context_, TABLE_NAME, partition_tag, k, 10, xq, result_ids, result_dists);
        ASSERT_TRUE(stat.ok());
    }

    {  // search by specify index file
        milvus::engine::meta::DatesT dates;
        std::vector<std::string> file_ids;
        // sometimes this case run fast to merge file and build index, old file will be deleted immediately,
        // so the QueryByFileID cannot get files to search
        // input 100 files ids to avoid random failure of this case
        for (int i = 0; i < 100; i++) {
            file_ids.push_back(std::to_string(i));
        }
        result_ids.clear();
        result_dists.clear();
        stat = db_->QueryByFileID(dummy_context_, TABLE_NAME, file_ids, k, 10, xq, dates, result_ids, result_dists);
        ASSERT_TRUE(stat.ok());
    }
#endif
#endif
}

TEST_F(DBTest, PRELOADTABLE_TEST) {
    milvus::engine::meta::TableSchema table_info = BuildTableSchema();
    auto stat = db_->CreateTable(table_info);

    milvus::engine::meta::TableSchema table_info_get;
    table_info_get.table_id_ = TABLE_NAME;
    stat = db_->DescribeTable(table_info_get);
    ASSERT_TRUE(stat.ok());
    ASSERT_EQ(table_info_get.dimension_, TABLE_DIM);

    int loop = 5;
    for (auto i = 0; i < loop; ++i) {
        uint64_t nb = VECTOR_COUNT;
        milvus::engine::VectorsData xb;
        BuildVectors(nb, i, xb);

        db_->InsertVectors(TABLE_NAME, "", xb);
        ASSERT_EQ(xb.id_array_.size(), nb);
    }

    milvus::engine::TableIndex index;
    index.engine_type_ = (int) milvus::engine::EngineType::FAISS_IDMAP;
    db_->CreateIndex(TABLE_NAME, index);  // wait until build index finish

    int64_t prev_cache_usage = milvus::cache::CpuCacheMgr::GetInstance()->CacheUsage();
    stat = db_->PreloadTable(TABLE_NAME);
    ASSERT_TRUE(stat.ok());
    int64_t cur_cache_usage = milvus::cache::CpuCacheMgr::GetInstance()->CacheUsage();
    ASSERT_TRUE(prev_cache_usage < cur_cache_usage);
}

TEST_F(DBTest, SHUTDOWN_TEST) {
    db_->Stop();

    milvus::engine::meta::TableSchema table_info = BuildTableSchema();
    auto stat = db_->CreateTable(table_info);
    ASSERT_FALSE(stat.ok());

    stat = db_->DescribeTable(table_info);
    ASSERT_FALSE(stat.ok());

    bool has_table = false;
    stat = db_->HasTable(table_info.table_id_, has_table);
    ASSERT_FALSE(stat.ok());

    milvus::engine::VectorsData xb;
    stat = db_->InsertVectors(table_info.table_id_, "", xb);
    ASSERT_FALSE(stat.ok());

    stat = db_->Flush();
    ASSERT_FALSE(stat.ok());

    stat = db_->DeleteVector(table_info.table_id_, 0);
    ASSERT_FALSE(stat.ok());

    milvus::engine::IDNumbers ids_to_delete {0};
    stat = db_->DeleteVectors(table_info.table_id_, ids_to_delete);
    ASSERT_FALSE(stat.ok());

    stat = db_->Compact(table_info.table_id_);
    ASSERT_FALSE(stat.ok());

    stat = db_->PreloadTable(table_info.table_id_);
    ASSERT_FALSE(stat.ok());

    uint64_t row_count = 0;
    stat = db_->GetTableRowCount(table_info.table_id_, row_count);
    ASSERT_FALSE(stat.ok());

    milvus::engine::TableIndex index;
    stat = db_->CreateIndex(table_info.table_id_, index);
    ASSERT_FALSE(stat.ok());

    stat = db_->DescribeIndex(table_info.table_id_, index);
    ASSERT_FALSE(stat.ok());

    std::vector<std::string> tags;
    milvus::engine::meta::DatesT dates;
    milvus::engine::ResultIds result_ids;
    milvus::engine::ResultDistances result_distances;
    stat = db_->Query(dummy_context_, table_info.table_id_, tags, 1, 1, xb, dates, result_ids, result_distances);
    ASSERT_FALSE(stat.ok());
    std::vector<std::string> file_ids;
    stat = db_->QueryByFileID(dummy_context_, table_info.table_id_, file_ids, 1, 1, xb, dates, result_ids,
                              result_distances);
    ASSERT_FALSE(stat.ok());

    stat = db_->DropTable(table_info.table_id_, dates);
    ASSERT_FALSE(stat.ok());
}

TEST_F(DBTest, INDEX_TEST) {
    milvus::engine::meta::TableSchema table_info = BuildTableSchema();
    auto stat = db_->CreateTable(table_info);

    uint64_t nb = VECTOR_COUNT;
    milvus::engine::VectorsData xb;
    BuildVectors(nb, 0, xb);

    db_->InsertVectors(TABLE_NAME, "", xb);
    ASSERT_EQ(xb.id_array_.size(), nb);

    milvus::engine::TableIndex index;
    index.engine_type_ = (int) milvus::engine::EngineType::FAISS_IVFSQ8;
    index.metric_type_ = (int) milvus::engine::MetricType::IP;
    stat = db_->CreateIndex(table_info.table_id_, index);
    ASSERT_TRUE(stat.ok());

    index.engine_type_ = (int) milvus::engine::EngineType::FAISS_IVFFLAT;
    stat = db_->CreateIndex(table_info.table_id_, index);
    ASSERT_TRUE(stat.ok());

#ifdef CUSTOMIZATION
#ifdef MILVUS_GPU_VERSION
    index.engine_type_ = (int)milvus::engine::EngineType::FAISS_IVFSQ8H;
    stat = db_->CreateIndex(table_info.table_id_, index);
    ASSERT_TRUE(stat.ok());
#endif
#endif

    milvus::engine::TableIndex index_out;
    stat = db_->DescribeIndex(table_info.table_id_, index_out);
    ASSERT_TRUE(stat.ok());
    ASSERT_EQ(index.engine_type_, index_out.engine_type_);
    ASSERT_EQ(index.nlist_, index_out.nlist_);
    ASSERT_EQ(table_info.metric_type_, index_out.metric_type_);

    stat = db_->DropIndex(table_info.table_id_);
    ASSERT_TRUE(stat.ok());
}

TEST_F(DBTest, PARTITION_TEST) {
    milvus::engine::meta::TableSchema table_info = BuildTableSchema();
    auto stat = db_->CreateTable(table_info);
    ASSERT_TRUE(stat.ok());

    // create partition and insert data
    const int64_t PARTITION_COUNT = 5;
    const int64_t INSERT_BATCH = 2000;
    std::string table_name = TABLE_NAME;
    for (int64_t i = 0; i < PARTITION_COUNT; i++) {
        std::string partition_tag = std::to_string(i);
        std::string partition_name = table_name + "_" + partition_tag;
        stat = db_->CreatePartition(table_name, partition_name, partition_tag);
        ASSERT_TRUE(stat.ok());

        // not allow nested partition
        stat = db_->CreatePartition(partition_name, "dumy", "dummy");
        ASSERT_FALSE(stat.ok());

        // not allow duplicated partition
        stat = db_->CreatePartition(table_name, partition_name, partition_tag);
        ASSERT_FALSE(stat.ok());

        milvus::engine::VectorsData xb;
        BuildVectors(INSERT_BATCH, i, xb);

        milvus::engine::IDNumbers vector_ids;
        vector_ids.resize(INSERT_BATCH);
        for (int64_t k = 0; k < INSERT_BATCH; k++) {
            vector_ids[k] = i * INSERT_BATCH + k;
        }

        db_->InsertVectors(table_name, partition_tag, xb);
        ASSERT_EQ(vector_ids.size(), INSERT_BATCH);
    }

    // duplicated partition is not allowed
    stat = db_->CreatePartition(table_name, "", "0");
    ASSERT_FALSE(stat.ok());

    std::vector<milvus::engine::meta::TableSchema> partition_schema_array;
    stat = db_->ShowPartitions(table_name, partition_schema_array);
    ASSERT_TRUE(stat.ok());
    ASSERT_EQ(partition_schema_array.size(), PARTITION_COUNT);
    for (int64_t i = 0; i < PARTITION_COUNT; i++) {
        ASSERT_EQ(partition_schema_array[i].table_id_, table_name + "_" + std::to_string(i));
    }

    {  // build index
        milvus::engine::TableIndex index;
        index.engine_type_ = (int) milvus::engine::EngineType::FAISS_IVFFLAT;
        index.metric_type_ = (int) milvus::engine::MetricType::L2;
        stat = db_->CreateIndex(table_info.table_id_, index);
        ASSERT_TRUE(stat.ok());

        uint64_t row_count = 0;
        stat = db_->GetTableRowCount(TABLE_NAME, row_count);
        ASSERT_TRUE(stat.ok());
        ASSERT_EQ(row_count, INSERT_BATCH * PARTITION_COUNT);
    }

    {  // search
        const int64_t nq = 5;
        const int64_t topk = 10;
        const int64_t nprobe = 10;
        milvus::engine::VectorsData xq;
        BuildVectors(nq, 0, xq);

        // specify partition tags
        std::vector<std::string> tags = {"0", std::to_string(PARTITION_COUNT - 1)};
        milvus::engine::ResultIds result_ids;
        milvus::engine::ResultDistances result_distances;
        stat = db_->Query(dummy_context_, TABLE_NAME, tags, topk, nprobe, xq, result_ids, result_distances);
        ASSERT_TRUE(stat.ok());
        ASSERT_EQ(result_ids.size() / topk, nq);

        // search in whole table
        tags.clear();
        result_ids.clear();
        result_distances.clear();
        stat = db_->Query(dummy_context_, TABLE_NAME, tags, topk, nprobe, xq, result_ids, result_distances);
        ASSERT_TRUE(stat.ok());
        ASSERT_EQ(result_ids.size() / topk, nq);

        // search in all partitions(tag regex match)
        tags.push_back("\\d");
        result_ids.clear();
        result_distances.clear();
        stat = db_->Query(dummy_context_, TABLE_NAME, tags, topk, nprobe, xq, result_ids, result_distances);
        ASSERT_TRUE(stat.ok());
        ASSERT_EQ(result_ids.size() / topk, nq);
    }

    stat = db_->DropPartition(table_name + "_0");
    ASSERT_TRUE(stat.ok());

    stat = db_->DropPartitionByTag(table_name, "1");
    ASSERT_TRUE(stat.ok());

    stat = db_->DropIndex(table_name);
    ASSERT_TRUE(stat.ok());

    milvus::engine::meta::DatesT dates;
    stat = db_->DropTable(table_name, dates);
    ASSERT_TRUE(stat.ok());
}

TEST_F(DBTest2, ARHIVE_DISK_CHECK) {
    milvus::engine::meta::TableSchema table_info = BuildTableSchema();
    auto stat = db_->CreateTable(table_info);

    std::vector<milvus::engine::meta::TableSchema> table_schema_array;
    stat = db_->AllTables(table_schema_array);
    ASSERT_TRUE(stat.ok());
    bool bfound = false;
    for (auto &schema : table_schema_array) {
        if (schema.table_id_ == TABLE_NAME) {
            bfound = true;
            break;
        }
    }
    ASSERT_TRUE(bfound);

    milvus::engine::meta::TableSchema table_info_get;
    table_info_get.table_id_ = TABLE_NAME;
    stat = db_->DescribeTable(table_info_get);
    ASSERT_TRUE(stat.ok());
    ASSERT_EQ(table_info_get.dimension_, TABLE_DIM);

    uint64_t size;
    db_->Size(size);

    int loop = INSERT_LOOP;
    for (auto i = 0; i < loop; ++i) {
        uint64_t nb = 10;
        milvus::engine::VectorsData xb;
        BuildVectors(nb, i, xb);

        db_->InsertVectors(TABLE_NAME, "", xb);
        std::this_thread::sleep_for(std::chrono::microseconds(1));
    }

    std::this_thread::sleep_for(std::chrono::seconds(1));

    db_->Size(size);
    LOG(DEBUG) << "size=" << size;
    ASSERT_LE(size, 1 * milvus::engine::G);
}

TEST_F(DBTest2, DELETE_TEST) {
    milvus::engine::meta::TableSchema table_info = BuildTableSchema();
    auto stat = db_->CreateTable(table_info);

    milvus::engine::meta::TableSchema table_info_get;
    table_info_get.table_id_ = TABLE_NAME;
    stat = db_->DescribeTable(table_info_get);
    ASSERT_TRUE(stat.ok());

    bool has_table = false;
    db_->HasTable(TABLE_NAME, has_table);
    ASSERT_TRUE(has_table);

    uint64_t size;
    db_->Size(size);

    uint64_t nb = VECTOR_COUNT;
    milvus::engine::VectorsData xb;
    BuildVectors(nb, 0, xb);

    milvus::engine::IDNumbers vector_ids;
    stat = db_->InsertVectors(TABLE_NAME, "", xb);
    milvus::engine::TableIndex index;
    stat = db_->CreateIndex(TABLE_NAME, index);

    std::vector<milvus::engine::meta::DateT> dates;
    stat = db_->DropTable(TABLE_NAME, dates);
    std::this_thread::sleep_for(std::chrono::seconds(2));
    ASSERT_TRUE(stat.ok());

    db_->HasTable(TABLE_NAME, has_table);
    ASSERT_FALSE(has_table);
}

TEST_F(DBTest2, DELETE_BY_RANGE_TEST) {
    milvus::engine::meta::TableSchema table_info = BuildTableSchema();
    auto stat = db_->CreateTable(table_info);

    milvus::engine::meta::TableSchema table_info_get;
    table_info_get.table_id_ = TABLE_NAME;
    stat = db_->DescribeTable(table_info_get);
    ASSERT_TRUE(stat.ok());

    bool has_table = false;
    db_->HasTable(TABLE_NAME, has_table);
    ASSERT_TRUE(has_table);

    uint64_t size;
    db_->Size(size);
    ASSERT_EQ(size, 0UL);

    uint64_t nb = VECTOR_COUNT;
    milvus::engine::VectorsData xb;
    BuildVectors(nb, 0, xb);

    milvus::engine::IDNumbers vector_ids;
    stat = db_->InsertVectors(TABLE_NAME, "", xb);
    milvus::engine::TableIndex index;
    stat = db_->CreateIndex(TABLE_NAME, index);

    db_->Size(size);
    ASSERT_NE(size, 0UL);

    std::vector<milvus::engine::meta::DateT> dates;
    std::string start_value = CurrentTmDate(-5);
    std::string end_value = CurrentTmDate(5);
    ConvertTimeRangeToDBDates(start_value, end_value, dates);

    stat = db_->DropTable(TABLE_NAME, dates);
    ASSERT_TRUE(stat.ok());

    uint64_t row_count = 0;
    db_->GetTableRowCount(TABLE_NAME, row_count);
    ASSERT_EQ(row_count, 0UL);
}

TEST_F(DBTest2, SHOW_TABLE_INFO_TEST) {
    std::string table_name = TABLE_NAME;
    milvus::engine::meta::TableSchema table_schema = BuildTableSchema();
    auto stat = db_->CreateTable(table_schema);

    uint64_t nb = VECTOR_COUNT;
    milvus::engine::VectorsData xb;
    BuildVectors(nb, 0, xb);

    milvus::engine::IDNumbers vector_ids;
    stat = db_->InsertVectors(table_name, "", xb);

    // create partition and insert data
    const int64_t PARTITION_COUNT = 2;
    const int64_t INSERT_BATCH = 2000;
    for (int64_t i = 0; i < PARTITION_COUNT; i++) {
        std::string partition_tag = std::to_string(i);
        std::string partition_name = table_name + "_" + partition_tag;
        stat = db_->CreatePartition(table_name, partition_name, partition_tag);
        ASSERT_TRUE(stat.ok());

        milvus::engine::VectorsData xb;
        BuildVectors(INSERT_BATCH, i, xb);

        db_->InsertVectors(table_name, partition_tag, xb);
    }

    stat = db_->Flush();
    ASSERT_TRUE(stat.ok());

    {
        milvus::engine::TableInfo table_info;
        stat = db_->GetTableInfo(table_name, table_info);
        ASSERT_TRUE(stat.ok());
        ASSERT_TRUE(table_info.native_stat_.name_ == table_name);
        ASSERT_FALSE(table_info.native_stat_.segments_stat_.empty());
        int64_t row_count = 0;
        for (auto& stat : table_info.native_stat_.segments_stat_) {
            row_count += stat.row_count_;
            ASSERT_EQ(stat.index_name_, "IDMAP");
            ASSERT_GT(stat.data_size_, 0);
        }
        ASSERT_EQ(row_count, VECTOR_COUNT);

        for (auto& part : table_info.partitions_stat_) {
            row_count = 0;
            for (auto& stat : part.segments_stat_) {
                row_count += stat.row_count_;
                ASSERT_EQ(stat.index_name_, "IDMAP");
                ASSERT_GT(stat.data_size_, 0);
            }
            ASSERT_EQ(row_count, INSERT_BATCH);
        }
    }
}

TEST_F(DBTestWAL, DB_INSERT_TEST) {
    milvus::engine::meta::TableSchema table_info = BuildTableSchema();
    auto stat = db_->CreateTable(table_info);
    ASSERT_TRUE(stat.ok());

    uint64_t qb = 100;
    milvus::engine::VectorsData qxb;
    BuildVectors(qb, 0, qxb);


    std::string partition_name = "part_name";
    std::string partition_tag = "part_tag";
    stat = db_->CreatePartition(table_info.table_id_, partition_name, partition_tag);
    ASSERT_TRUE(stat.ok());

    stat = db_->InsertVectors(table_info.table_id_, partition_tag, qxb);
    ASSERT_TRUE(stat.ok());

    stat = db_->InsertVectors(table_info.table_id_, "", qxb);
    ASSERT_TRUE(stat.ok());

    stat = db_->InsertVectors(table_info.table_id_, "not exist", qxb);
    ASSERT_FALSE(stat.ok());

    db_->Flush(table_info.table_id_);

    std::vector<milvus::engine::meta::DateT> dates;
    stat = db_->DropTable(table_info.table_id_, dates);
    ASSERT_TRUE(stat.ok());
}

TEST_F(DBTestWAL, DB_STOP_TEST) {
    milvus::engine::meta::TableSchema table_info = BuildTableSchema();
    auto stat = db_->CreateTable(table_info);
    ASSERT_TRUE(stat.ok());

    uint64_t qb = 100;
    milvus::engine::VectorsData qxb;
    BuildVectors(qb, 0, qxb);

    for (int i = 0; i < 5; i++) {
        stat = db_->InsertVectors(table_info.table_id_, "", qxb);
        ASSERT_TRUE(stat.ok());
    }

    db_->Stop();
    db_->Start();

    const int64_t topk = 10;
    const int64_t nprobe = 10;
    milvus::engine::ResultIds result_ids;
    milvus::engine::ResultDistances result_distances;
    stat = db_->Query(dummy_context_, table_info.table_id_, {}, topk, nprobe, qxb, result_ids, result_distances);
    ASSERT_TRUE(stat.ok());
    ASSERT_EQ(result_ids.size() / topk, qb);

    std::vector<milvus::engine::meta::DateT> dates;
    stat = db_->DropTable(table_info.table_id_, dates);
    ASSERT_TRUE(stat.ok());
}

<<<<<<< HEAD
TEST_F(DBTestWALRecovery, RECOVERY_WITH_NO_ERROR){
    milvus::engine::meta::TableSchema table_info = BuildTableSchema();
    auto stat = db_->CreateTable(table_info);
    ASSERT_TRUE(stat.ok());

    uint64_t qb = 100;
    milvus::engine::VectorsData qxb;
    BuildVectors(qb, 0, qxb);

    for (int i = 0; i < 5; i++) {
        stat = db_->InsertVectors(table_info.table_id_, "", qxb);
        ASSERT_TRUE(stat.ok());
    }

    const int64_t topk = 10;
    const int64_t nprobe = 10;
    milvus::engine::ResultIds result_ids;
    milvus::engine::ResultDistances result_distances;

    stat = db_->Query(dummy_context_, table_info.table_id_, {}, topk, nprobe, qxb, result_ids, result_distances);
    ASSERT_TRUE(stat.ok());
    ASSERT_NE(result_ids.size() / topk, qb);

    fiu_init(0);
    fiu_enable("DBImpl.ExexWalRecord.return",1,nullptr,0);
    db_ = nullptr;
    fiu_disable("DBImpl.ExexWalRecord.return");
    auto options = GetOptions();
    db_ = milvus::engine::DBFactory::Build(options);

    result_ids.clear();
    result_distances.clear();
    stat = db_->Query(dummy_context_, table_info.table_id_, {}, topk, nprobe, qxb, result_ids, result_distances);
    ASSERT_TRUE(stat.ok());
    ASSERT_EQ(result_ids.size(), 0);

    db_->Flush();
    result_ids.clear();
    result_distances.clear();
    stat = db_->Query(dummy_context_, table_info.table_id_, {}, topk, nprobe, qxb, result_ids, result_distances);
    ASSERT_TRUE(stat.ok());
    ASSERT_EQ(result_ids.size() / topk, qb);
}

TEST_F(DBTestWALRecovery_Error, RECOVERY_WITH_INVALID_LOG_FILE){
    milvus::engine::meta::TableSchema table_info = BuildTableSchema();
    auto stat = db_->CreateTable(table_info);
    ASSERT_TRUE(stat.ok());

    uint64_t qb = 100;
    milvus::engine::VectorsData qxb;
    BuildVectors(qb, 0, qxb);

    stat = db_->InsertVectors(table_info.table_id_, "", qxb);
    ASSERT_TRUE(stat.ok());

    fiu_init(0);
    fiu_enable("DBImpl.ExexWalRecord.return",1,nullptr,0);
    db_ = nullptr;
    fiu_disable("DBImpl.ExexWalRecord.return");

    auto options = GetOptions();
    //delete wal log file so that recovery will failed when start db next time.
    boost::filesystem::remove(options.mxlog_path_ + "0.wal");
    ASSERT_ANY_THROW(db_ = milvus::engine::DBFactory::Build(options));
}

TEST_F(DBTest2, flush_non_existing_table) {
=======
TEST_F(DBTest2, FLUSH_NON_EXISTING_TABLE) {
>>>>>>> 60967e11
    auto status = db_->Flush("non_existing_table");
    ASSERT_FALSE(status.ok());
}

TEST_F(DBTest2, GET_VECTOR_BY_ID_TEST) {
    milvus::engine::meta::TableSchema table_info = BuildTableSchema();
    auto stat = db_->CreateTable(table_info);
    ASSERT_TRUE(stat.ok());

    uint64_t qb = 1000;
    milvus::engine::VectorsData qxb;
    BuildVectors(qb, 0, qxb);

    std::string partition_name = "part_name";
    std::string partition_tag = "part_tag";
    stat = db_->CreatePartition(table_info.table_id_, partition_name, partition_tag);
    ASSERT_TRUE(stat.ok());

    stat = db_->InsertVectors(table_info.table_id_, partition_tag, qxb);
    ASSERT_TRUE(stat.ok());

    db_->Flush(table_info.table_id_);

//    milvus::engine::VectorsData vector_data;
//    stat = db_->GetVectorByID(TABLE_NAME, qxb.id_array_[0], vector_data);
//    ASSERT_TRUE(stat.ok());
//    ASSERT_EQ(vector_data.vector_count_, 1);
//    ASSERT_EQ(vector_data.float_data_.size(), TABLE_DIM);
//
//    for (int64_t i = 0; i < TABLE_DIM; i++) {
//        ASSERT_EQ(vector_data.float_data_[i], qxb.float_data_[i]);
//    }
}<|MERGE_RESOLUTION|>--- conflicted
+++ resolved
@@ -457,7 +457,7 @@
     stat = db_->DeleteVector(table_info.table_id_, 0);
     ASSERT_FALSE(stat.ok());
 
-    milvus::engine::IDNumbers ids_to_delete {0};
+    milvus::engine::IDNumbers ids_to_delete{0};
     stat = db_->DeleteVectors(table_info.table_id_, ids_to_delete);
     ASSERT_FALSE(stat.ok());
 
@@ -795,16 +795,16 @@
         ASSERT_TRUE(table_info.native_stat_.name_ == table_name);
         ASSERT_FALSE(table_info.native_stat_.segments_stat_.empty());
         int64_t row_count = 0;
-        for (auto& stat : table_info.native_stat_.segments_stat_) {
+        for (auto &stat : table_info.native_stat_.segments_stat_) {
             row_count += stat.row_count_;
             ASSERT_EQ(stat.index_name_, "IDMAP");
             ASSERT_GT(stat.data_size_, 0);
         }
         ASSERT_EQ(row_count, VECTOR_COUNT);
 
-        for (auto& part : table_info.partitions_stat_) {
+        for (auto &part : table_info.partitions_stat_) {
             row_count = 0;
-            for (auto& stat : part.segments_stat_) {
+            for (auto &stat : part.segments_stat_) {
                 row_count += stat.row_count_;
                 ASSERT_EQ(stat.index_name_, "IDMAP");
                 ASSERT_GT(stat.data_size_, 0);
@@ -875,8 +875,7 @@
     ASSERT_TRUE(stat.ok());
 }
 
-<<<<<<< HEAD
-TEST_F(DBTestWALRecovery, RECOVERY_WITH_NO_ERROR){
+TEST_F(DBTestWALRecovery, RECOVERY_WITH_NO_ERROR) {
     milvus::engine::meta::TableSchema table_info = BuildTableSchema();
     auto stat = db_->CreateTable(table_info);
     ASSERT_TRUE(stat.ok());
@@ -900,7 +899,7 @@
     ASSERT_NE(result_ids.size() / topk, qb);
 
     fiu_init(0);
-    fiu_enable("DBImpl.ExexWalRecord.return",1,nullptr,0);
+    fiu_enable("DBImpl.ExexWalRecord.return", 1, nullptr, 0);
     db_ = nullptr;
     fiu_disable("DBImpl.ExexWalRecord.return");
     auto options = GetOptions();
@@ -920,7 +919,7 @@
     ASSERT_EQ(result_ids.size() / topk, qb);
 }
 
-TEST_F(DBTestWALRecovery_Error, RECOVERY_WITH_INVALID_LOG_FILE){
+TEST_F(DBTestWALRecovery_Error, RECOVERY_WITH_INVALID_LOG_FILE) {
     milvus::engine::meta::TableSchema table_info = BuildTableSchema();
     auto stat = db_->CreateTable(table_info);
     ASSERT_TRUE(stat.ok());
@@ -933,7 +932,7 @@
     ASSERT_TRUE(stat.ok());
 
     fiu_init(0);
-    fiu_enable("DBImpl.ExexWalRecord.return",1,nullptr,0);
+    fiu_enable("DBImpl.ExexWalRecord.return", 1, nullptr, 0);
     db_ = nullptr;
     fiu_disable("DBImpl.ExexWalRecord.return");
 
@@ -943,10 +942,7 @@
     ASSERT_ANY_THROW(db_ = milvus::engine::DBFactory::Build(options));
 }
 
-TEST_F(DBTest2, flush_non_existing_table) {
-=======
 TEST_F(DBTest2, FLUSH_NON_EXISTING_TABLE) {
->>>>>>> 60967e11
     auto status = db_->Flush("non_existing_table");
     ASSERT_FALSE(status.ok());
 }
