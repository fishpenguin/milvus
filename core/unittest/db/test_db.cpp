--- conflicted
+++ resolved
@@ -1193,7 +1193,6 @@
     }
 }
 
-<<<<<<< HEAD
 TEST_F(DBTest2, GET_VECTOR_IDS_TEST) {
     milvus::engine::meta::TableSchema table_schema = BuildTableSchema();
     auto stat = db_->CreateTable(table_schema);
@@ -1248,8 +1247,7 @@
     ASSERT_TRUE(stat.ok());
 //    ASSERT_EQ(vector_ids.size(), BATCH_COUNT - 4);
 }
-=======
-/*
+
 TEST_F(DBTest2, SEARCH_WITH_DIFFERENT_INDEX) {
     milvus::engine::meta::TableSchema table_info = BuildTableSchema();
     // table_info.index_file_size_ = 1 * milvus::engine::M;
@@ -1316,6 +1314,4 @@
         stat = db_->QueryByID(dummy_context_, table_info.table_id_, tags, topk, nprobe, id, result_ids,
 result_distances); ASSERT_TRUE(stat.ok()); ASSERT_EQ(result_ids[0], id); ASSERT_LT(result_distances[0], 1e-4);
     }
-}
- */
->>>>>>> 5ce88362
+}