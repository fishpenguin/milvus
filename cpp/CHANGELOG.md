--- conflicted
+++ resolved
@@ -9,11 +9,6 @@
 
 - MS-148 - Disable cleanup if mode is read only
 - MS-149 - Fixed searching only one index file issue in distributed mode
-<<<<<<< HEAD
-- MS-153 - fix c_str error when connecting to MySQL
-- MS-157 - fix changelog
-- MS-190 - use env variable to switch mem manager and fix cmake
-=======
 - MS-153 - Fix c_str error when connecting to MySQL
 - MS-157 - Fix changelog
 - MS-190 - Use env variable to switch mem manager and fix cmake
@@ -26,7 +21,6 @@
 - MS-235 - Some test cases random fail
 - MS-236 - Add MySQLMetaImpl::HasNonIndexFiles
 - MS-257 - Update bzip2 download url
->>>>>>> 49c86286
 
 ## Improvement
 - MS-156 - Add unittest for merge result functions
@@ -46,13 +40,9 @@
 - MS-278 - add IndexStatsHelper
 
 ## New Feature
-<<<<<<< HEAD
-- MS-137 - Integrate knowhere
-- MS-180 - Add new mem manager
-=======
 - MS-180 - Add new mem manager
 - MS-195 - Add nlist and use_blas_threshold conf
->>>>>>> 49c86286
+- MS-137 - Integrate knowhere
 
 ## Task
 
