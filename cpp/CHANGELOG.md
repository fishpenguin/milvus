--- conflicted
+++ resolved
@@ -91,14 +91,11 @@
 - MS-482 - Change search stream transport to unary in grpc
 - MS-487 - Define metric type in CreateTable
 - MS-488 - Improve code format in scheduler
-<<<<<<< HEAD
+- MS-495 - cmake: integrated knowhere
 - MS-502 - Update tasktable_test in scheduler
 - MS-504 - Update node_test in scheduler
+- MS-505 - Install core unit test and add to coverage
 - MS-508 - Update normal_test in scheduler
-=======
-- MS-495 - cmake: integrated knowhere
-- MS-505 - Install core unit test and add to coverage
->>>>>>> ae352dfa
 
 ## New Feature
 - MS-343 - Implement ResourceMgr
