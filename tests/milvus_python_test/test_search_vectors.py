import pdb
import copy
import struct

import pytest
import threading
import datetime
import logging
from time import sleep
from multiprocessing import Process
import numpy
from milvus import Milvus, IndexType, MetricType
from utils import *

dim = 128
table_id = "test_search"
add_interval_time = 2
vectors = gen_vectors(6000, dim)
# vectors /= numpy.linalg.norm(vectors)
# vectors = vectors.tolist()
nprobe = 1
epsilon = 0.001
tag = "1970-01-01"
raw_vectors, binary_vectors = gen_binary_vectors(6000, dim)


class TestSearchBase:
    def init_data(self, connect, table, nb=6000):
        '''
        Generate vectors and add it in table, before search vectors
        '''
        global vectors
        if nb == 6000:
            add_vectors = vectors
        else:  
            add_vectors = gen_vectors(nb, dim)
            # add_vectors /= numpy.linalg.norm(add_vectors)
            # add_vectors = add_vectors.tolist()
        status, ids = connect.add_vectors(table, add_vectors)
        sleep(add_interval_time)
        return add_vectors, ids

    def init_binary_data(self, connect, table, nb=6000, insert=True):
        '''
        Generate vectors and add it in table, before search vectors
        '''
        ids = []
        global binary_vectors
        global raw_vectors
        if nb == 6000:
            add_vectors = binary_vectors
            add_raw_vectors = raw_vectors
        else:  
            add_raw_vectors, add_vectors = gen_binary_vectors(nb, dim)
            # add_vectors /= numpy.linalg.norm(add_vectors)
            # add_vectors = add_vectors.tolist()
        if insert is True:
            status, ids = connect.add_vectors(table, add_vectors)
            sleep(add_interval_time)
        return add_raw_vectors, add_vectors, ids

    """
    generate valid create_index params
    """
    @pytest.fixture(
        scope="function",
        params=gen_index_params()
    )
    def get_index_params(self, request, connect):
        if str(connect._cmd("mode")[1]) == "CPU":
            if request.param["index_type"] == IndexType.IVF_SQ8H:
                pytest.skip("sq8h not support in open source")
        if request.param["index_type"] == IndexType.IVF_PQ:
            pytest.skip("Skip PQ Temporary")
        return request.param

    @pytest.fixture(
        scope="function",
        params=gen_simple_index_params()
    )
    def get_simple_index_params(self, request, connect):
        if str(connect._cmd("mode")[1]) == "CPU":
            if request.param["index_type"] == IndexType.IVF_SQ8H:
                pytest.skip("sq8h not support in open source")
        if request.param["index_type"] == IndexType.IVF_PQ:
            pytest.skip("Skip PQ Temporary")
        return request.param

    @pytest.fixture(
        scope="function",
        params=gen_simple_index_params()
    )
    def get_jaccard_index_params(self, request, connect):
        logging.getLogger().info(request.param)
        if request.param["index_type"] == IndexType.IVFLAT or request.param["index_type"] == IndexType.FLAT:
            return request.param
        else:
            pytest.skip("Skip index Temporary")

    @pytest.fixture(
        scope="function",
        params=gen_simple_index_params()
    )
    def get_hamming_index_params(self, request, connect):
        logging.getLogger().info(request.param)
        if request.param["index_type"] == IndexType.IVFLAT or request.param["index_type"] == IndexType.FLAT:
            return request.param
        else:
            pytest.skip("Skip index Temporary")

    """
    generate top-k params
    """
    @pytest.fixture(
        scope="function",
        params=[1, 99, 1024, 2048, 2049]
    )
    def get_top_k(self, request):
        yield request.param


    def test_search_top_k_flat_index(self, connect, table, get_top_k):
        '''
        target: test basic search fuction, all the search params is corrent, change top-k value
        method: search with the given vectors, check the result
        expected: search status ok, and the length of the result is top_k
        '''
        vectors, ids = self.init_data(connect, table)
        query_vec = [vectors[0]]
        top_k = get_top_k
        nprobe = 1
        status, result = connect.search_vectors(table, top_k, nprobe, query_vec)
        if top_k <= 2048:
            assert status.OK()
            assert len(result[0]) == min(len(vectors), top_k)
            assert result[0][0].distance <= epsilon
            assert check_result(result[0], ids[0])
        else:
            assert not status.OK()

    def test_search_l2_index_params(self, connect, table, get_simple_index_params):
        '''
        target: test basic search fuction, all the search params is corrent, test all index params, and build
        method: search with the given vectors, check the result
        expected: search status ok, and the length of the result is top_k
        '''
        index_params = get_simple_index_params
        logging.getLogger().info(index_params)
        vectors, ids = self.init_data(connect, table)
        status = connect.create_index(table, index_params)
        query_vec = [vectors[0]]
        top_k = 10
        nprobe = 1
        status, result = connect.search_vectors(table, top_k, nprobe, query_vec)
        logging.getLogger().info(result)
        if top_k <= 1024:
            assert status.OK()
            assert len(result[0]) == min(len(vectors), top_k)
            assert check_result(result[0], ids[0])
            assert result[0][0].distance <= epsilon
        else:
            assert not status.OK()

    def test_search_l2_index_params_partition(self, connect, table, get_simple_index_params):
        '''
        target: test basic search fuction, all the search params is corrent, test all index params, and build
        method: add vectors into table, search with the given vectors, check the result
        expected: search status ok, and the length of the result is top_k, search table with partition tag return empty
        '''
        index_params = get_simple_index_params
        logging.getLogger().info(index_params)
        partition_name = gen_unique_str()
        status = connect.create_partition(table, partition_name, tag)
        vectors, ids = self.init_data(connect, table)
        status = connect.create_index(table, index_params)
        query_vec = [vectors[0]]
        top_k = 10
        nprobe = 1
        status, result = connect.search_vectors(table, top_k, nprobe, query_vec)
        logging.getLogger().info(result)
        assert status.OK()
        assert len(result[0]) == min(len(vectors), top_k)
        assert check_result(result[0], ids[0])
        assert result[0][0].distance <= epsilon
        status, result = connect.search_vectors(table, top_k, nprobe, query_vec, partition_tags=[tag])
        logging.getLogger().info(result)
        assert status.OK()
        assert len(result) == 0

    def test_search_l2_index_params_partition_A(self, connect, table, get_simple_index_params):
        '''
        target: test basic search fuction, all the search params is corrent, test all index params, and build
        method: search partition with the given vectors, check the result
        expected: search status ok, and the length of the result is 0
        '''
        index_params = get_simple_index_params
        logging.getLogger().info(index_params)
        partition_name = gen_unique_str()
        status = connect.create_partition(table, partition_name, tag)
        vectors, ids = self.init_data(connect, table)
        status = connect.create_index(table, index_params)
        query_vec = [vectors[0]]
        top_k = 10
        nprobe = 1
        status, result = connect.search_vectors(partition_name, top_k, nprobe, query_vec, partition_tags=[tag])
        logging.getLogger().info(result)
        assert status.OK()
        assert len(result) == 0

    def test_search_l2_index_params_partition_B(self, connect, table, get_simple_index_params):
        '''
        target: test basic search fuction, all the search params is corrent, test all index params, and build
        method: search with the given vectors, check the result
        expected: search status ok, and the length of the result is top_k
        '''
        index_params = get_simple_index_params
        logging.getLogger().info(index_params)
        partition_name = gen_unique_str()
        status = connect.create_partition(table, partition_name, tag)
        vectors, ids = self.init_data(connect, partition_name)
        status = connect.create_index(table, index_params)
        query_vec = [vectors[0]]
        top_k = 10
        nprobe = 1
        status, result = connect.search_vectors(table, top_k, nprobe, query_vec)
        logging.getLogger().info(result)
        assert status.OK()
        assert len(result[0]) == min(len(vectors), top_k)
        assert check_result(result[0], ids[0])
        assert result[0][0].distance <= epsilon
        status, result = connect.search_vectors(table, top_k, nprobe, query_vec, partition_tags=[tag])
        logging.getLogger().info(result)
        assert status.OK()
        assert len(result[0]) == min(len(vectors), top_k)
        assert check_result(result[0], ids[0])
        assert result[0][0].distance <= epsilon
        status, result = connect.search_vectors(partition_name, top_k, nprobe, query_vec, partition_tags=[tag])
        logging.getLogger().info(result)
        assert status.OK()
        assert len(result) == 0

    def test_search_l2_index_params_partition_C(self, connect, table, get_simple_index_params):
        '''
        target: test basic search fuction, all the search params is corrent, test all index params, and build
        method: search with the given vectors and tags (one of the tags not existed in table), check the result
        expected: search status ok, and the length of the result is top_k
        '''
        index_params = get_simple_index_params
        logging.getLogger().info(index_params)
        partition_name = gen_unique_str()
        status = connect.create_partition(table, partition_name, tag)
        vectors, ids = self.init_data(connect, partition_name)
        status = connect.create_index(table, index_params)
        query_vec = [vectors[0]]
        top_k = 10
        nprobe = 1
        status, result = connect.search_vectors(table, top_k, nprobe, query_vec, partition_tags=[tag, "new_tag"])
        logging.getLogger().info(result)
        assert status.OK()
        assert len(result[0]) == min(len(vectors), top_k)
        assert check_result(result[0], ids[0])
        assert result[0][0].distance <= epsilon

    def test_search_l2_index_params_partition_D(self, connect, table, get_simple_index_params):
        '''
        target: test basic search fuction, all the search params is corrent, test all index params, and build
        method: search with the given vectors and tag (tag name not existed in table), check the result
        expected: search status ok, and the length of the result is top_k
        '''
        index_params = get_simple_index_params
        logging.getLogger().info(index_params)
        partition_name = gen_unique_str()
        status = connect.create_partition(table, partition_name, tag)
        vectors, ids = self.init_data(connect, partition_name)
        status = connect.create_index(table, index_params)
        query_vec = [vectors[0]]
        top_k = 10
        nprobe = 1
        status, result = connect.search_vectors(table, top_k, nprobe, query_vec, partition_tags=["new_tag"])
        logging.getLogger().info(result)
        assert status.OK()
        assert len(result) == 0

    def test_search_l2_index_params_partition_E(self, connect, table, get_simple_index_params):
        '''
        target: test basic search fuction, all the search params is corrent, test all index params, and build
        method: search table with the given vectors and tags, check the result
        expected: search status ok, and the length of the result is top_k
        '''
        new_tag = "new_tag"
        index_params = get_simple_index_params
        logging.getLogger().info(index_params)
        partition_name = gen_unique_str()
        new_partition_name = gen_unique_str()
        status = connect.create_partition(table, partition_name, tag)
        status = connect.create_partition(table, new_partition_name, new_tag)
        vectors, ids = self.init_data(connect, partition_name)
        new_vectors, new_ids = self.init_data(connect, new_partition_name, nb=6001)
        status = connect.create_index(table, index_params)
        query_vec = [vectors[0], new_vectors[0]]
        top_k = 10
        nprobe = 1
        status, result = connect.search_vectors(table, top_k, nprobe, query_vec, partition_tags=[tag, new_tag])
        logging.getLogger().info(result)
        assert status.OK()
        assert len(result[0]) == min(len(vectors), top_k)
        assert check_result(result[0], ids[0])
        assert check_result(result[1], new_ids[0])
        assert result[0][0].distance <= epsilon
        assert result[1][0].distance <= epsilon
        status, result = connect.search_vectors(table, top_k, nprobe, query_vec, partition_tags=[new_tag])
        logging.getLogger().info(result)
        assert status.OK()
        assert len(result[0]) == min(len(vectors), top_k)
        assert check_result(result[1], new_ids[0])
        assert result[1][0].distance <= epsilon

    def test_search_l2_index_params_partition_F(self, connect, table, get_simple_index_params):
        '''
        target: test basic search fuction, all the search params is corrent, test all index params, and build
        method: search table with the given vectors and tags with "re" expr, check the result
        expected: search status ok, and the length of the result is top_k
        '''
        tag = "atag"
        new_tag = "new_tag"
        index_params = get_simple_index_params
        logging.getLogger().info(index_params)
        partition_name = gen_unique_str()
        new_partition_name = gen_unique_str()
        status = connect.create_partition(table, partition_name, tag)
        status = connect.create_partition(table, new_partition_name, new_tag)
        vectors, ids = self.init_data(connect, partition_name)
        new_vectors, new_ids = self.init_data(connect, new_partition_name, nb=6001)
        status = connect.create_index(table, index_params)
        query_vec = [vectors[0], new_vectors[0]]
        top_k = 10
        nprobe = 1
        status, result = connect.search_vectors(table, top_k, nprobe, query_vec, partition_tags=["new(.*)"])
        logging.getLogger().info(result)
        assert status.OK()
        assert result[0][0].distance > epsilon
        assert result[1][0].distance <= epsilon
        status, result = connect.search_vectors(table, top_k, nprobe, query_vec, partition_tags=["(.*)tag"])
        logging.getLogger().info(result)
        assert status.OK()
        assert result[0][0].distance <= epsilon
        assert result[1][0].distance <= epsilon

    def test_search_ip_index_params(self, connect, ip_table, get_simple_index_params):
        '''
        target: test basic search fuction, all the search params is corrent, test all index params, and build
        method: search with the given vectors, check the result
        expected: search status ok, and the length of the result is top_k
        '''
        index_params = get_simple_index_params
        logging.getLogger().info(index_params)
        vectors, ids = self.init_data(connect, ip_table)
        status = connect.create_index(ip_table, index_params)
        query_vec = [vectors[0]]
        top_k = 10
        nprobe = 1
        status, result = connect.search_vectors(ip_table, top_k, nprobe, query_vec)
        logging.getLogger().info(result)

        if top_k <= 1024:
            assert status.OK()
            assert len(result[0]) == min(len(vectors), top_k)
            assert check_result(result[0], ids[0])
            assert abs(result[0][0].distance - numpy.inner(numpy.array(query_vec[0]), numpy.array(query_vec[0]))) <= gen_inaccuracy(result[0][0].distance)
        else:
            assert not status.OK()

    def test_search_ip_index_params_partition(self, connect, ip_table, get_simple_index_params):
        '''
        target: test basic search fuction, all the search params is corrent, test all index params, and build
        method: search with the given vectors, check the result
        expected: search status ok, and the length of the result is top_k
        '''
        index_params = get_simple_index_params
        logging.getLogger().info(index_params)
        partition_name = gen_unique_str()
        status = connect.create_partition(ip_table, partition_name, tag)
        vectors, ids = self.init_data(connect, ip_table)
        status = connect.create_index(ip_table, index_params)
        query_vec = [vectors[0]]
        top_k = 10
        nprobe = 1
        status, result = connect.search_vectors(ip_table, top_k, nprobe, query_vec)
        logging.getLogger().info(result)
        assert status.OK()
        assert len(result[0]) == min(len(vectors), top_k)
        assert check_result(result[0], ids[0])
        assert abs(result[0][0].distance - numpy.inner(numpy.array(query_vec[0]), numpy.array(query_vec[0]))) <= gen_inaccuracy(result[0][0].distance)
        status, result = connect.search_vectors(ip_table, top_k, nprobe, query_vec, partition_tags=[tag])
        logging.getLogger().info(result)
        assert status.OK()
        assert len(result) == 0

    def test_search_ip_index_params_partition_A(self, connect, ip_table, get_simple_index_params):
        '''
        target: test basic search fuction, all the search params is corrent, test all index params, and build
        method: search with the given vectors and tag, check the result
        expected: search status ok, and the length of the result is top_k
        '''
        index_params = get_simple_index_params
        logging.getLogger().info(index_params)
        partition_name = gen_unique_str()
        status = connect.create_partition(ip_table, partition_name, tag)
        vectors, ids = self.init_data(connect, partition_name)
        status = connect.create_index(ip_table, index_params)
        query_vec = [vectors[0]]
        top_k = 10
        nprobe = 1
        status, result = connect.search_vectors(ip_table, top_k, nprobe, query_vec, partition_tags=[tag])
        logging.getLogger().info(result)
        assert status.OK()
        assert len(result[0]) == min(len(vectors), top_k)
        assert check_result(result[0], ids[0])
        assert abs(result[0][0].distance - numpy.inner(numpy.array(query_vec[0]), numpy.array(query_vec[0]))) <= gen_inaccuracy(result[0][0].distance)
        status, result = connect.search_vectors(partition_name, top_k, nprobe, query_vec)
        logging.getLogger().info(result)
        assert status.OK()
        assert len(result[0]) == min(len(vectors), top_k)
        assert check_result(result[0], ids[0])

    @pytest.mark.level(2)
    def test_search_vectors_without_connect(self, dis_connect, table):
        '''
        target: test search vectors without connection
        method: use dis connected instance, call search method and check if search successfully
        expected: raise exception
        '''
        query_vectors = [vectors[0]]
        top_k = 1
        nprobe = 1
        with pytest.raises(Exception) as e:
            status, ids = dis_connect.search_vectors(table, top_k, nprobe, query_vectors)

    def test_search_table_name_not_existed(self, connect, table):
        '''
        target: search table not existed
        method: search with the random table_name, which is not in db
        expected: status not ok
        '''
        table_name = gen_unique_str("not_existed_table")
        top_k = 1
        nprobe = 1
        query_vecs = [vectors[0]]
        status, result = connect.search_vectors(table_name, top_k, nprobe, query_vecs)
        assert not status.OK()

    def test_search_table_name_None(self, connect, table):
        '''
        target: search table that table name is None
        method: search with the table_name: None
        expected: status not ok
        '''
        table_name = None
        top_k = 1
        nprobe = 1
        query_vecs = [vectors[0]]
        with pytest.raises(Exception) as e: 
            status, result = connect.search_vectors(table_name, top_k, nprobe, query_vecs)

    def test_search_top_k_query_records(self, connect, table):
        '''
        target: test search fuction, with search params: query_records
        method: search with the given query_records, which are subarrays of the inserted vectors
        expected: status ok and the returned vectors should be query_records
        '''
        top_k = 10
        nprobe = 1
        vectors, ids = self.init_data(connect, table)
        query_vecs = [vectors[0],vectors[55],vectors[99]]
        status, result = connect.search_vectors(table, top_k, nprobe, query_vecs)
        assert status.OK()
        assert len(result) == len(query_vecs)
        for i in range(len(query_vecs)):
            assert len(result[i]) == top_k
            assert result[i][0].distance <= epsilon

    """
    generate invalid query range params
    """
    @pytest.fixture(
        scope="function",
        params=[
            (get_current_day(), get_current_day()),
            (get_last_day(1), get_last_day(1)),
            (get_next_day(1), get_next_day(1))
        ]
    )
    def get_invalid_range(self, request):
        yield request.param

    # disable
    def _test_search_invalid_query_ranges(self, connect, table, get_invalid_range):
        '''
        target: search table with query ranges
        method: search with the same query ranges
        expected: status not ok
        '''
        top_k = 2
        nprobe = 1
        vectors, ids = self.init_data(connect, table)
        query_vecs = [vectors[0]]
        query_ranges = [get_invalid_range]
        status, result = connect.search_vectors(table, top_k, nprobe, query_vecs, query_ranges=query_ranges)
        assert not status.OK()
        assert len(result) == 0

    """
    generate valid query range params, no search result
    """
    @pytest.fixture(
        scope="function",
        params=[
            (get_last_day(2), get_last_day(1)),
            (get_next_day(1), get_next_day(2))
        ]
    )
    def get_valid_range_no_result(self, request):
        yield request.param

    # disable
    def _test_search_valid_query_ranges_no_result(self, connect, table, get_valid_range_no_result):
        '''
        target: search table with normal query ranges, but no data in db
        method: search with query ranges (low, low)
        expected: length of result is 0
        '''
        top_k = 2
        nprobe = 1
        vectors, ids = self.init_data(connect, table)
        query_vecs = [vectors[0]]
        query_ranges = [get_valid_range_no_result]
        status, result = connect.search_vectors(table, top_k, nprobe, query_vecs, query_ranges=query_ranges)
        assert status.OK()
        assert len(result) == 0

    """
    generate valid query range params, no search result
    """
    @pytest.fixture(
        scope="function",
        params=[
            (get_last_day(2), get_next_day(2)),
            (get_current_day(), get_next_day(2)),
        ]
    )
    def get_valid_range(self, request):
        yield request.param

    # disable
    def _test_search_valid_query_ranges(self, connect, table, get_valid_range):
        '''
        target: search table with normal query ranges, but no data in db
        method: search with query ranges (low, normal)
        expected: length of result is 0
        '''
        top_k = 2
        nprobe = 1
        vectors, ids = self.init_data(connect, table)
        query_vecs = [vectors[0]]
        query_ranges = [get_valid_range]
        status, result = connect.search_vectors(table, top_k, nprobe, query_vecs, query_ranges=query_ranges)
        assert status.OK()
        assert len(result) == 1
        assert result[0][0].distance <= epsilon

    def test_search_distance_l2_flat_index(self, connect, table):
        '''
        target: search table, and check the result: distance
        method: compare the return distance value with value computed with Euclidean
        expected: the return distance equals to the computed value
        '''
        nb = 2
        top_k = 1
        nprobe = 1
        vectors, ids = self.init_data(connect, table, nb=nb)
        query_vecs = [[0.50 for i in range(dim)]]
        distance_0 = numpy.linalg.norm(numpy.array(query_vecs[0]) - numpy.array(vectors[0]))
        distance_1 = numpy.linalg.norm(numpy.array(query_vecs[0]) - numpy.array(vectors[1]))
        status, result = connect.search_vectors(table, top_k, nprobe, query_vecs)
        assert abs(numpy.sqrt(result[0][0].distance) - min(distance_0, distance_1)) <= gen_inaccuracy(result[0][0].distance)

    def test_search_distance_ip_flat_index(self, connect, ip_table):
        '''
        target: search ip_table, and check the result: distance
        method: compare the return distance value with value computed with Inner product
        expected: the return distance equals to the computed value
        '''
        nb = 2
        top_k = 1
        nprobe = 1
        vectors, ids = self.init_data(connect, ip_table, nb=nb)
        index_params = {
            "index_type": IndexType.FLAT,
            "nlist": 16384
        }
        connect.create_index(ip_table, index_params)
        logging.getLogger().info(connect.describe_index(ip_table))
        query_vecs = [[0.50 for i in range(dim)]]
        distance_0 = numpy.inner(numpy.array(query_vecs[0]), numpy.array(vectors[0]))
        distance_1 = numpy.inner(numpy.array(query_vecs[0]), numpy.array(vectors[1]))
        status, result = connect.search_vectors(ip_table, top_k, nprobe, query_vecs)
        assert abs(result[0][0].distance - max(distance_0, distance_1)) <= gen_inaccuracy(result[0][0].distance)

    def test_search_distance_jaccard_flat_index(self, connect, jac_table):
        '''
        target: search ip_table, and check the result: distance
        method: compare the return distance value with value computed with Inner product
        expected: the return distance equals to the computed value
        '''
        # from scipy.spatial import distance
        top_k = 1
        nprobe = 512
        int_vectors, vectors, ids = self.init_binary_data(connect, jac_table, nb=2)
        index_params = {
            "index_type": IndexType.FLAT,
            "nlist": 16384
        }
        connect.create_index(jac_table, index_params)
        logging.getLogger().info(connect.describe_table(jac_table))
        logging.getLogger().info(connect.describe_index(jac_table))
        query_int_vectors, query_vecs, tmp_ids = self.init_binary_data(connect, jac_table, nb=1, insert=False)
        distance_0 = jaccard(query_int_vectors[0], int_vectors[0])
        distance_1 = jaccard(query_int_vectors[0], int_vectors[1])
        status, result = connect.search_vectors(jac_table, top_k, nprobe, query_vecs)
        logging.getLogger().info(status)
        logging.getLogger().info(result)
        assert abs(result[0][0].distance - min(distance_0, distance_1)) <= epsilon

    def test_search_distance_hamming_flat_index(self, connect, ham_table):
        '''
        target: search ip_table, and check the result: distance
        method: compare the return distance value with value computed with Inner product
        expected: the return distance equals to the computed value
        '''
        # from scipy.spatial import distance
        top_k = 1
        nprobe = 512
        int_vectors, vectors, ids = self.init_binary_data(connect, ham_table, nb=2)
        index_params = {
            "index_type": IndexType.FLAT,
            "nlist": 16384
        }
        connect.create_index(ham_table, index_params)
        logging.getLogger().info(connect.describe_table(ham_table))
        logging.getLogger().info(connect.describe_index(ham_table))
        query_int_vectors, query_vecs, tmp_ids = self.init_binary_data(connect, ham_table, nb=1, insert=False)
        distance_0 = hamming(query_int_vectors[0], int_vectors[0])
        distance_1 = hamming(query_int_vectors[0], int_vectors[1])
        status, result = connect.search_vectors(ham_table, top_k, nprobe, query_vecs)
        logging.getLogger().info(status)
        logging.getLogger().info(result)
<<<<<<< HEAD
        assert result[0][0].distance == min(distance_0, distance_1).astype(float)
=======
        assert abs(struct.unpack('>i', struct.pack('>f', result[0][0].distance)) - min(distance_0, distance_1)) <= epsilon

    def test_search_distance_tanimoto_flat_index(self, connect, tanimoto_table):
        '''
        target: search ip_table, and check the result: distance
        method: compare the return distance value with value computed with Inner product
        expected: the return distance equals to the computed value
        '''
        # from scipy.spatial import distance
        top_k = 1
        nprobe = 512
        int_vectors, vectors, ids = self.init_binary_data(connect, tanimoto_table, nb=2)
        index_params = {
            "index_type": IndexType.FLAT,
            "nlist": 16384
        }
        connect.create_index(tanimoto_table, index_params)
        logging.getLogger().info(connect.describe_table(tanimoto_table))
        logging.getLogger().info(connect.describe_index(tanimoto_table))
        query_int_vectors, query_vecs, tmp_ids = self.init_binary_data(connect, tanimoto_table, nb=1, insert=False)
        distance_0 = tanimoto(query_int_vectors[0], int_vectors[0])
        distance_1 = tanimoto(query_int_vectors[0], int_vectors[1])
        status, result = connect.search_vectors(tanimoto_table, top_k, nprobe, query_vecs)
        logging.getLogger().info(status)
        logging.getLogger().info(result)
        assert abs(result[0][0].distance - min(distance_0, distance_1)) <= epsilon
>>>>>>> 647257e5

    def test_search_distance_ip_index_params(self, connect, ip_table, get_index_params):
        '''
        target: search table, and check the result: distance
        method: compare the return distance value with value computed with Inner product
        expected: the return distance equals to the computed value
        '''
        top_k = 2
        nprobe = 1
        vectors, ids = self.init_data(connect, ip_table, nb=2)
        index_params = get_index_params
        connect.create_index(ip_table, index_params)
        logging.getLogger().info(connect.describe_index(ip_table))
        query_vecs = [[0.50 for i in range(dim)]]
        status, result = connect.search_vectors(ip_table, top_k, nprobe, query_vecs)
        logging.getLogger().debug(status)
        logging.getLogger().debug(result)
        distance_0 = numpy.inner(numpy.array(query_vecs[0]), numpy.array(vectors[0]))
        distance_1 = numpy.inner(numpy.array(query_vecs[0]), numpy.array(vectors[1]))
        assert abs(result[0][0].distance - max(distance_0, distance_1)) <= gen_inaccuracy(result[0][0].distance)

    # TODO: enable
    # @pytest.mark.repeat(5)
    @pytest.mark.timeout(30)
    def _test_search_concurrent(self, connect, table):
        vectors, ids = self.init_data(connect, table)
        thread_num = 10
        nb = 100
        top_k = 10
        threads = []
        query_vecs = vectors[nb//2:nb]
        def search():
            status, result = connect.search_vectors(table, top_k, query_vecs)
            assert len(result) == len(query_vecs)
            for i in range(len(query_vecs)):
                assert result[i][0].id in ids
                assert result[i][0].distance == 0.0
        for i in range(thread_num):
            x = threading.Thread(target=search, args=())
            threads.append(x)
            x.start()
        for th in threads:
            th.join()

    # TODO: enable
    @pytest.mark.timeout(30)
    def _test_search_concurrent_multiprocessing(self, args):
        '''
        target: test concurrent search with multiprocessess
        method: search with 10 processes, each process uses dependent connection
        expected: status ok and the returned vectors should be query_records
        '''
        nb = 100
        top_k = 10
        process_num = 4
        processes = []
        table = gen_unique_str("test_search_concurrent_multiprocessing")
        uri = "tcp://%s:%s" % (args["ip"], args["port"])
        param = {'table_name': table,
             'dimension': dim,
             'index_type': IndexType.FLAT,
             'store_raw_vector': False}
        # create table
        milvus = Milvus()
        milvus.connect(uri=uri)
        milvus.create_table(param)
        vectors, ids = self.init_data(milvus, table, nb=nb)
        query_vecs = vectors[nb//2:nb]
        def search(milvus):
            status, result = milvus.search_vectors(table, top_k, query_vecs)
            assert len(result) == len(query_vecs)
            for i in range(len(query_vecs)):
                assert result[i][0].id in ids
                assert result[i][0].distance == 0.0

        for i in range(process_num):
            milvus = Milvus()
            milvus.connect(uri=uri)
            p = Process(target=search, args=(milvus, ))
            processes.append(p)
            p.start()
            time.sleep(0.2)
        for p in processes:
            p.join()

    def test_search_multi_table_L2(search, args):
        '''
        target: test search multi tables of L2
        method: add vectors into 10 tables, and search
        expected: search status ok, the length of result
        '''
        num = 10
        top_k = 10
        nprobe = 1
        tables = []
        idx = []
        for i in range(num):
            table = gen_unique_str("test_add_multitable_%d" % i)
            uri = "tcp://%s:%s" % (args["ip"], args["port"])
            param = {'table_name': table,
                     'dimension': dim,
                     'index_file_size': 10,
                     'metric_type': MetricType.L2}
            # create table
            milvus = Milvus()
            milvus.connect(uri=uri)
            milvus.create_table(param)
            status, ids = milvus.add_vectors(table, vectors)
            assert status.OK()
            assert len(ids) == len(vectors)
            tables.append(table)
            idx.append(ids[0])
            idx.append(ids[10])
            idx.append(ids[20])
        time.sleep(6)
        query_vecs = [vectors[0], vectors[10], vectors[20]]
        # start query from random table
        for i in range(num):
            table = tables[i]
            status, result = milvus.search_vectors(table, top_k, nprobe, query_vecs)
            assert status.OK()
            assert len(result) == len(query_vecs)
            for j in range(len(query_vecs)):
                assert len(result[j]) == top_k
            for j in range(len(query_vecs)):
                assert check_result(result[j], idx[3 * i + j])

    def test_search_multi_table_IP(search, args):
        '''
        target: test search multi tables of IP
        method: add vectors into 10 tables, and search
        expected: search status ok, the length of result
        '''
        num = 10
        top_k = 10
        nprobe = 1
        tables = []
        idx = []
        for i in range(num):
            table = gen_unique_str("test_add_multitable_%d" % i)
            uri = "tcp://%s:%s" % (args["ip"], args["port"])
            param = {'table_name': table,
                     'dimension': dim,
                     'index_file_size': 10,
                     'metric_type': MetricType.L2}
            # create table
            milvus = Milvus()
            milvus.connect(uri=uri)
            milvus.create_table(param)
            status, ids = milvus.add_vectors(table, vectors)
            assert status.OK()
            assert len(ids) == len(vectors)
            tables.append(table)
            idx.append(ids[0])
            idx.append(ids[10])
            idx.append(ids[20])
        time.sleep(6)
        query_vecs = [vectors[0], vectors[10], vectors[20]]
        # start query from random table
        for i in range(num):
            table = tables[i]
            status, result = milvus.search_vectors(table, top_k, nprobe, query_vecs)
            assert status.OK()
            assert len(result) == len(query_vecs)
            for j in range(len(query_vecs)):
                assert len(result[j]) == top_k
            for j in range(len(query_vecs)):
                assert check_result(result[j], idx[3 * i + j])
"""
******************************************************************
#  The following cases are used to test `search_vectors` function 
#  with invalid table_name top-k / nprobe / query_range
******************************************************************
"""

class TestSearchParamsInvalid(object):
    nlist = 16384
    index_param = {"index_type": IndexType.IVF_SQ8, "nlist": nlist}
    logging.getLogger().info(index_param)

    def init_data(self, connect, table, nb=6000):
        '''
        Generate vectors and add it in table, before search vectors
        '''
        global vectors
        if nb == 6000:
            add_vectors = vectors
        else:  
            add_vectors = gen_vectors(nb, dim)
        status, ids = connect.add_vectors(table, add_vectors)
        sleep(add_interval_time)
        return add_vectors, ids

    """
    Test search table with invalid table names
    """
    @pytest.fixture(
        scope="function",
        params=gen_invalid_table_names()
    )
    def get_table_name(self, request):
        yield request.param

    @pytest.mark.level(2)
    def test_search_with_invalid_tablename(self, connect, get_table_name):
        table_name = get_table_name
        logging.getLogger().info(table_name)
        top_k = 1
        nprobe = 1 
        query_vecs = gen_vectors(1, dim)
        status, result = connect.search_vectors(table_name, top_k, nprobe, query_vecs)
        assert not status.OK()

    @pytest.mark.level(1)
    def test_search_with_invalid_tag_format(self, connect, table):
        top_k = 1
        nprobe = 1 
        query_vecs = gen_vectors(1, dim)
        with pytest.raises(Exception) as e:
            status, result = connect.search_vectors(table_name, top_k, nprobe, query_vecs, partition_tags="tag")

    """
    Test search table with invalid top-k
    """
    @pytest.fixture(
        scope="function",
        params=gen_invalid_top_ks()
    )
    def get_top_k(self, request):
        yield request.param

    @pytest.mark.level(1)
    def test_search_with_invalid_top_k(self, connect, table, get_top_k):
        '''
        target: test search fuction, with the wrong top_k
        method: search with top_k
        expected: raise an error, and the connection is normal
        '''
        top_k = get_top_k
        logging.getLogger().info(top_k)
        nprobe = 1
        query_vecs = gen_vectors(1, dim)
        if isinstance(top_k, int):
            status, result = connect.search_vectors(table, top_k, nprobe, query_vecs)
            assert not status.OK()
        else:
            with pytest.raises(Exception) as e:
                status, result = connect.search_vectors(table, top_k, nprobe, query_vecs)

    @pytest.mark.level(2)
    def test_search_with_invalid_top_k_ip(self, connect, ip_table, get_top_k):
        '''
        target: test search fuction, with the wrong top_k
        method: search with top_k
        expected: raise an error, and the connection is normal
        '''
        top_k = get_top_k
        logging.getLogger().info(top_k)
        nprobe = 1
        query_vecs = gen_vectors(1, dim)
        if isinstance(top_k, int):
            status, result = connect.search_vectors(ip_table, top_k, nprobe, query_vecs)
            assert not status.OK()
        else:
            with pytest.raises(Exception) as e:
                status, result = connect.search_vectors(ip_table, top_k, nprobe, query_vecs)
    """
    Test search table with invalid nprobe
    """
    @pytest.fixture(
        scope="function",
        params=gen_invalid_nprobes()
    )
    def get_nprobes(self, request):
        yield request.param

    @pytest.mark.level(1)
    def test_search_with_invalid_nprobe(self, connect, table, get_nprobes):
        '''
        target: test search fuction, with the wrong top_k
        method: search with top_k
        expected: raise an error, and the connection is normal
        '''
        top_k = 1
        nprobe = get_nprobes
        logging.getLogger().info(nprobe)
        query_vecs = gen_vectors(1, dim)
        if isinstance(nprobe, int):
            status, result = connect.search_vectors(table, top_k, nprobe, query_vecs)
            assert not status.OK()
        else:
            with pytest.raises(Exception) as e:
                status, result = connect.search_vectors(table, top_k, nprobe, query_vecs)

    @pytest.mark.level(2)
    def test_search_with_invalid_nprobe_ip(self, connect, ip_table, get_nprobes):
        '''
        target: test search fuction, with the wrong top_k
        method: search with top_k
        expected: raise an error, and the connection is normal
        '''
        top_k = 1
        nprobe = get_nprobes
        logging.getLogger().info(nprobe)
        query_vecs = gen_vectors(1, dim)
        if isinstance(nprobe, int):
            status, result = connect.search_vectors(ip_table, top_k, nprobe, query_vecs)
            assert not status.OK()
        else:
            with pytest.raises(Exception) as e:
                status, result = connect.search_vectors(ip_table, top_k, nprobe, query_vecs)

    """
    Test search table with invalid query ranges
    """
    @pytest.fixture(
        scope="function",
        params=gen_invalid_query_ranges()
    )
    def get_query_ranges(self, request):
        yield request.param

    # disable
    @pytest.mark.level(1)
    def _test_search_flat_with_invalid_query_range(self, connect, table, get_query_ranges):
        '''
        target: test search fuction, with the wrong query_range
        method: search with query_range
        expected: raise an error, and the connection is normal
        '''
        top_k = 1
        nprobe = 1
        query_vecs = [vectors[0]]
        query_ranges = get_query_ranges
        logging.getLogger().info(query_ranges)
        with pytest.raises(Exception) as e:
            status, result = connect.search_vectors(table, 1, nprobe, query_vecs, query_ranges=query_ranges)

    # disable
    @pytest.mark.level(2)
    def _test_search_flat_with_invalid_query_range_ip(self, connect, ip_table, get_query_ranges):
        '''
        target: test search fuction, with the wrong query_range
        method: search with query_range
        expected: raise an error, and the connection is normal
        '''
        top_k = 1
        nprobe = 1
        query_vecs = [vectors[0]]
        query_ranges = get_query_ranges
        logging.getLogger().info(query_ranges)
        with pytest.raises(Exception) as e:
            status, result = connect.search_vectors(ip_table, 1, nprobe, query_vecs, query_ranges=query_ranges)


def check_result(result, id):
    if len(result) >= 5:
        return id in [result[0].id, result[1].id, result[2].id, result[3].id, result[4].id]
    else:
        return id in (i.id for i in result)<|MERGE_RESOLUTION|>--- conflicted
+++ resolved
@@ -654,10 +654,7 @@
         status, result = connect.search_vectors(ham_table, top_k, nprobe, query_vecs)
         logging.getLogger().info(status)
         logging.getLogger().info(result)
-<<<<<<< HEAD
-        assert result[0][0].distance == min(distance_0, distance_1).astype(float)
-=======
-        assert abs(struct.unpack('>i', struct.pack('>f', result[0][0].distance)) - min(distance_0, distance_1)) <= epsilon
+        assert result[0][0].distance - min(distance_0, distance_1).astype(float) <= epsilon
 
     def test_search_distance_tanimoto_flat_index(self, connect, tanimoto_table):
         '''
@@ -683,7 +680,6 @@
         logging.getLogger().info(status)
         logging.getLogger().info(result)
         assert abs(result[0][0].distance - min(distance_0, distance_1)) <= epsilon
->>>>>>> 647257e5
 
     def test_search_distance_ip_index_params(self, connect, ip_table, get_index_params):
         '''
